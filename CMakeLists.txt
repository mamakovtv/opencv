--- conflicted
+++ resolved
@@ -238,15 +238,9 @@
 OCV_OPTION(WITH_AVFOUNDATION "Use AVFoundation for Video I/O (iOS/Mac)" ON
   VISIBLE_IF APPLE
   VERIFY HAVE_AVFOUNDATION)
-<<<<<<< HEAD
 OCV_OPTION(WITH_CAP_IOS "Enable iOS video capture" ON
   VISIBLE_IF IOS
   VERIFY HAVE_CAP_IOS)
-=======
-OCV_OPTION(WITH_CARBON "Use Carbon for UI instead of Cocoa (OBSOLETE)" OFF
-  VISIBLE_IF (APPLE OR HAVE_COCOA)
-  VERIFY HAVE_CARBON)
->>>>>>> 90ccd2f3
 OCV_OPTION(WITH_CAROTENE "Use NVidia carotene acceleration library for ARM platform" ON
   VISIBLE_IF (ARM OR AARCH64) AND NOT IOS AND NOT (CMAKE_VERSION VERSION_LESS "2.8.11"))
 OCV_OPTION(WITH_CPUFEATURES "Use cpufeatures Android library" ON
