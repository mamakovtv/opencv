--- conflicted
+++ resolved
@@ -43,11 +43,7 @@
     cout << "Hand written function times passed in seconds: " << t << endl;
 
     imshow("Output", J);
-<<<<<<< HEAD
-    waitKey();
-=======
     waitKey(0);
->>>>>>> 7703b63c
 
     Mat kern = (Mat_<char>(3,3) <<  0, -1,  0,
                                    -1,  5, -1,
@@ -59,11 +55,7 @@
 
     imshow("Output", K);
 
-<<<<<<< HEAD
-    waitKey();
-=======
     waitKey(0);
->>>>>>> 7703b63c
     return 0;
 }
 void Sharpen(const Mat& myImage,Mat& Result)
