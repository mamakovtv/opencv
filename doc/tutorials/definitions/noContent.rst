--- conflicted
+++ resolved
@@ -1,7 +1,3 @@
 
 .. note::
-<<<<<<< HEAD
-   Unfortunetly we have no tutorials into this section. Nevertheless, our tutorial writting team is working on it. If you have a tutorial suggestion or you have writen yourself a tutorial (or coded a sample code) that you would like to see here please contact us via our :opencv_group:`user group <>`.
-=======
-   Unfortunetly we have no tutorials into this section. And you can help us with that, since OpenCV is a community effort. If you have a tutorial suggestion or you have written a tutorial yourself (or coded a sample code) that you would like to see here, please contact follow these instructions: :ref:`howToWriteTutorial` and :how_to_contribute:`How to contribute <>`.
->>>>>>> 6bf8f474
+   Unfortunetly we have no tutorials into this section. And you can help us with that, since OpenCV is a community effort. If you have a tutorial suggestion or you have written a tutorial yourself (or coded a sample code) that you would like to see here, please contact follow these instructions: :ref:`howToWriteTutorial` and :how_to_contribute:`How to contribute <>`.