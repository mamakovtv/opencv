--- conflicted
+++ resolved
@@ -47,11 +47,6 @@
 
 
 #include "precomp.hpp"
-<<<<<<< HEAD
-#include "mcwutil.hpp"
-=======
-using namespace std;
->>>>>>> b6365699
 using namespace cv;
 using namespace cv::ocl;
 
