--- conflicted
+++ resolved
@@ -115,17 +115,9 @@
                   int level, /*dim3 block, */dim3 patch, Size winSize, int iters)
 {
     Context  *clCxt = I.clCxt;
-<<<<<<< HEAD
-    int elemCntPerRow = I.step / I.elemSize();
     String kernelName = "lkSparse";
-    bool isImageSupported = support_image2d();
-    size_t localThreads[3]  = { 8, isImageSupported ? 8 : 32, 1 };
-    size_t globalThreads[3] = { 8 * ptcount, isImageSupported ? 8 : 32, 1};
-=======
-    string kernelName = "lkSparse";
     size_t localThreads[3]  = { 8, 8, 1 };
     size_t globalThreads[3] = { 8 * ptcount, 8, 1};
->>>>>>> 98d55f34
     int cn = I.oclchannels();
     char calcErr = level==0?1:0;
 
@@ -134,7 +126,6 @@
     cl_mem ITex = bindTexture(I);
     cl_mem JTex = bindTexture(J);
 
-<<<<<<< HEAD
     args.push_back( std::make_pair( sizeof(cl_mem), (void *)&ITex ));
     args.push_back( std::make_pair( sizeof(cl_mem), (void *)&JTex ));
     args.push_back( std::make_pair( sizeof(cl_mem), (void *)&prevPts.data ));
@@ -146,8 +137,6 @@
     args.push_back( std::make_pair( sizeof(cl_int), (void *)&level ));
     args.push_back( std::make_pair( sizeof(cl_int), (void *)&I.rows ));
     args.push_back( std::make_pair( sizeof(cl_int), (void *)&I.cols ));
-    if (!isImageSupported)
-        args.push_back( std::make_pair( sizeof(cl_int), (void *)&elemCntPerRow ) );
     args.push_back( std::make_pair( sizeof(cl_int), (void *)&patch.x ));
     args.push_back( std::make_pair( sizeof(cl_int), (void *)&patch.y ));
     args.push_back( std::make_pair( sizeof(cl_int), (void *)&cn ));
@@ -156,43 +145,6 @@
     args.push_back( std::make_pair( sizeof(cl_int), (void *)&iters ));
     args.push_back( std::make_pair( sizeof(cl_char), (void *)&calcErr ));
 
-    if(isImageSupported)
-    {
-        std::stringstream idxStr;
-        idxStr << kernelName.c_str() << "_C" << I.oclchannels() << "_D" << I.depth();
-        cl_kernel kernel = openCLGetKernelFromSource(clCxt, &pyrlk, idxStr.str().c_str());
-        int wave_size = (int)queryWaveFrontSize(kernel);
-        openCLSafeCall(clReleaseKernel(kernel));
-
-        static char opt[32] = {0};
-        sprintf(opt, " -D WAVE_SIZE=%d", wave_size);
-
-        openCLExecuteKernel2(clCxt, &pyrlk, kernelName, globalThreads, localThreads, args, I.oclchannels(), I.depth(), opt, CLFLUSH);
-        releaseTexture(ITex);
-        releaseTexture(JTex);
-    }
-    else
-        openCLExecuteKernel2(clCxt, &pyrlk_no_image, kernelName, globalThreads, localThreads, args, I.oclchannels(), I.depth(), CLFLUSH);
-=======
-    args.push_back( make_pair( sizeof(cl_mem), (void *)&ITex ));
-    args.push_back( make_pair( sizeof(cl_mem), (void *)&JTex ));
-    args.push_back( make_pair( sizeof(cl_mem), (void *)&prevPts.data ));
-    args.push_back( make_pair( sizeof(cl_int), (void *)&prevPts.step ));
-    args.push_back( make_pair( sizeof(cl_mem), (void *)&nextPts.data ));
-    args.push_back( make_pair( sizeof(cl_int), (void *)&nextPts.step ));
-    args.push_back( make_pair( sizeof(cl_mem), (void *)&status.data ));
-    args.push_back( make_pair( sizeof(cl_mem), (void *)&err.data ));
-    args.push_back( make_pair( sizeof(cl_int), (void *)&level ));
-    args.push_back( make_pair( sizeof(cl_int), (void *)&I.rows ));
-    args.push_back( make_pair( sizeof(cl_int), (void *)&I.cols ));
-    args.push_back( make_pair( sizeof(cl_int), (void *)&patch.x ));
-    args.push_back( make_pair( sizeof(cl_int), (void *)&patch.y ));
-    args.push_back( make_pair( sizeof(cl_int), (void *)&cn ));
-    args.push_back( make_pair( sizeof(cl_int), (void *)&winSize.width ));
-    args.push_back( make_pair( sizeof(cl_int), (void *)&winSize.height ));
-    args.push_back( make_pair( sizeof(cl_int), (void *)&iters ));
-    args.push_back( make_pair( sizeof(cl_char), (void *)&calcErr ));
-
     bool is_cpu = isCpuDevice();
     if (is_cpu)
     {
@@ -200,7 +152,7 @@
     }
     else
     {
-        stringstream idxStr;
+        std::stringstream idxStr;
         idxStr << kernelName << "_C" << I.oclchannels() << "_D" << I.depth();
         cl_kernel kernel = openCLGetKernelFromSource(clCxt, &pyrlk, idxStr.str());
         int wave_size = (int)queryWaveFrontSize(kernel);
@@ -214,7 +166,6 @@
     }
     releaseTexture(ITex);
     releaseTexture(JTex);
->>>>>>> 98d55f34
 }
 
 void cv::ocl::PyrLKOpticalFlow::sparse(const oclMat &prevImg, const oclMat &nextImg, const oclMat &prevPts, oclMat &nextPts, oclMat &status, oclMat *err)
@@ -310,7 +261,6 @@
     ITex = bindTexture(I);
     JTex = bindTexture(J);
 
-<<<<<<< HEAD
     std::vector<std::pair<size_t , const void *> > args;
 
     args.push_back( std::make_pair( sizeof(cl_mem), (void *)&ITex ));
@@ -326,50 +276,15 @@
     args.push_back( std::make_pair( sizeof(cl_int), (void *)&prevV.step ));
     args.push_back( std::make_pair( sizeof(cl_int), (void *)&I.rows ));
     args.push_back( std::make_pair( sizeof(cl_int), (void *)&I.cols ));
-
-    if (!isImageSupported)
-        args.push_back( std::make_pair( sizeof(cl_int), (void *)&elemCntPerRow ) );
-
     args.push_back( std::make_pair( sizeof(cl_int), (void *)&winSize.width ));
     args.push_back( std::make_pair( sizeof(cl_int), (void *)&winSize.height ));
     args.push_back( std::make_pair( sizeof(cl_int), (void *)&iters ));
     args.push_back( std::make_pair( sizeof(cl_char), (void *)&calcErr ));
 
-    if (isImageSupported)
-    {
-        openCLExecuteKernel2(clCxt, &pyrlk, kernelName, globalThreads, localThreads, args, I.oclchannels(), I.depth(), CLFLUSH);
-
-        releaseTexture(ITex);
-        releaseTexture(JTex);
-    }
-    else
-        openCLExecuteKernel2(clCxt, &pyrlk_no_image, kernelName, globalThreads, localThreads, args, I.oclchannels(), I.depth(), CLFLUSH);
-=======
-    vector<pair<size_t , const void *> > args;
-
-    args.push_back( make_pair( sizeof(cl_mem), (void *)&ITex ));
-    args.push_back( make_pair( sizeof(cl_mem), (void *)&JTex ));
-
-    args.push_back( make_pair( sizeof(cl_mem), (void *)&u.data ));
-    args.push_back( make_pair( sizeof(cl_int), (void *)&u.step ));
-    args.push_back( make_pair( sizeof(cl_mem), (void *)&v.data ));
-    args.push_back( make_pair( sizeof(cl_int), (void *)&v.step ));
-    args.push_back( make_pair( sizeof(cl_mem), (void *)&prevU.data ));
-    args.push_back( make_pair( sizeof(cl_int), (void *)&prevU.step ));
-    args.push_back( make_pair( sizeof(cl_mem), (void *)&prevV.data ));
-    args.push_back( make_pair( sizeof(cl_int), (void *)&prevV.step ));
-    args.push_back( make_pair( sizeof(cl_int), (void *)&I.rows ));
-    args.push_back( make_pair( sizeof(cl_int), (void *)&I.cols ));
-    args.push_back( make_pair( sizeof(cl_int), (void *)&winSize.width ));
-    args.push_back( make_pair( sizeof(cl_int), (void *)&winSize.height ));
-    args.push_back( make_pair( sizeof(cl_int), (void *)&iters ));
-    args.push_back( make_pair( sizeof(cl_char), (void *)&calcErr ));
-
     openCLExecuteKernel(clCxt, &pyrlk, kernelName, globalThreads, localThreads, args, I.oclchannels(), I.depth());
 
     releaseTexture(ITex);
     releaseTexture(JTex);
->>>>>>> 98d55f34
 }
 
 void cv::ocl::PyrLKOpticalFlow::dense(const oclMat &prevImg, const oclMat &nextImg, oclMat &u, oclMat &v, oclMat *err)
