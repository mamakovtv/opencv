/*M///////////////////////////////////////////////////////////////////////////////////////
//
//  IMPORTANT: READ BEFORE DOWNLOADING, COPYING, INSTALLING OR USING.
//
//  By downloading, copying, installing or using the software you agree to this license.
//  If you do not agree to this license, do not download, install,
//  copy or use the software.
//
//
//                           License Agreement
//                For Open Source Computer Vision Library
//
// Copyright (C) 2010-2012, Institute Of Software Chinese Academy Of Science, all rights reserved.
// Copyright (C) 2010-2012, Advanced Micro Devices, Inc., all rights reserved.
// Copyright (C) 2010-2012, Multicoreware, Inc., all rights reserved.
// Third party copyrights are property of their respective owners.
//
// @Authors
//    Guoping Long, longguoping@gmail.com
//    Niko Li, newlife20080214@gmail.com
//    Yao Wang, bitwangyaoyao@gmail.com
// Redistribution and use in source and binary forms, with or without modification,
// are permitted provided that the following conditions are met:
//
//   * Redistribution's of source code must retain the above copyright notice,
//     this list of conditions and the following disclaimer.
//
//   * Redistribution's in binary form must reproduce the above copyright notice,
//     this list of conditions and the following disclaimer in the documentation
//     and/or other oclMaterials provided with the distribution.
//
//   * The name of the copyright holders may not be used to endorse or promote products
//     derived from this software without specific prior written permission.
//
// This software is provided by the copyright holders and contributors "as is" and
// any express or implied warranties, including, but not limited to, the implied
// warranties of merchantability and fitness for a particular purpose are disclaimed.
// In no event shall the Intel Corporation or contributors be liable for any direct,
// indirect, incidental, special, exemplary, or consequential damages
// (including, but not limited to, procurement of substitute goods or services;
// loss of use, data, or profits; or business interruption) however caused
// and on any theory of liability, whether in contract, strict liability,
// or tort (including negligence or otherwise) arising in any way out of
// the use of this software, even if advised of the possibility of such damage.
//
//M*/

#include "precomp.hpp"
#include <iomanip>
#include <fstream>
#include "binarycaching.hpp"

using namespace cv;
using namespace cv::ocl;

//#define PRINT_KERNEL_RUN_TIME
#define RUN_TIMES 100
#ifndef CL_MEM_USE_PERSISTENT_MEM_AMD
#define CL_MEM_USE_PERSISTENT_MEM_AMD 0
#endif
//#define AMD_DOUBLE_DIFFER

namespace cv
{
    namespace ocl
    {
        extern void fft_teardown();
        /*
         * The binary caching system to eliminate redundant program source compilation.
         * Strictly, this is not a cache because we do not implement evictions right now.
         * We shall add such features to trade-off memory consumption and performance when necessary.
         */
        std::auto_ptr<ProgramCache> ProgramCache::programCache;
        ProgramCache *programCache = NULL;
        DevMemType gDeviceMemType = DEVICE_MEM_DEFAULT;
        DevMemRW gDeviceMemRW = DEVICE_MEM_R_W;
        int gDevMemTypeValueMap[5] = {0,
                                      CL_MEM_ALLOC_HOST_PTR,
                                      CL_MEM_USE_HOST_PTR,
                                      CL_MEM_COPY_HOST_PTR,
                                      CL_MEM_USE_PERSISTENT_MEM_AMD};
        int gDevMemRWValueMap[3] = {CL_MEM_READ_WRITE, CL_MEM_READ_ONLY, CL_MEM_WRITE_ONLY};

        ProgramCache::ProgramCache()
        {
            codeCache.clear();
            cacheSize = 0;
        }

        ProgramCache::~ProgramCache()
        {
            releaseProgram();
        }

        cl_program ProgramCache::progLookup(String srcsign)
        {
            std::map<String, cl_program>::iterator iter;
            iter = codeCache.find(srcsign);
            if(iter != codeCache.end())
                return iter->second;
            else
                return NULL;
        }

        void ProgramCache::addProgram(String srcsign , cl_program program)
        {
            if(!progLookup(srcsign))
            {
                codeCache.insert(std::map<String, cl_program>::value_type(srcsign, program));
            }
        }

        void ProgramCache::releaseProgram()
        {
            std::map<String, cl_program>::iterator iter;
            for(iter = codeCache.begin(); iter != codeCache.end(); iter++)
            {
                openCLSafeCall(clReleaseProgram(iter->second));
            }
            codeCache.clear();
            cacheSize = 0;
        }
        struct Info::Impl
        {
            cl_platform_id oclplatform;
            std::vector<cl_device_id> devices;
            std::vector<String> devName;
            String platName;
            String clVersion;

            cl_context oclcontext;
            cl_command_queue clCmdQueue;
            int devnum;
            size_t maxWorkGroupSize;
            cl_uint maxDimensions; // == maxWorkItemSizes.size()
            std::vector<size_t> maxWorkItemSizes;
            cl_uint maxComputeUnits;
            char extra_options[512];
            int  double_support;
            int unified_memory; //1 means integrated GPU, otherwise this value is 0
<<<<<<< HEAD
            bool enable_disk_cache; 
            bool update_disk_cache;
            String binpath;
=======
>>>>>>> 6bf8f474
            int refcounter;

            Impl();

            void setDevice(void *ctx, void *q, int devnum);

            void release()
            {
                if(1 == CV_XADD(&refcounter, -1))
                {
                    releaseResources();
                    delete this;
                }
            }

            Impl* copy()
            {
                CV_XADD(&refcounter, 1);
                return this;
            }

        private:
            Impl(const Impl&);
            Impl& operator=(const Impl&);
            void releaseResources();
        };

        // global variables to hold binary cache properties
        static int enable_disk_cache = 
#ifdef _DEBUG
            false;
#else
            true;
#endif
        static int update_disk_cache = false;
        static String binpath = "";

        Info::Impl::Impl()
            :oclplatform(0),
            oclcontext(0),
            clCmdQueue(0),
            devnum(-1),
            maxWorkGroupSize(0),
            maxDimensions(0),
            maxComputeUnits(0),
            double_support(0),
            unified_memory(0),
            refcounter(1)
        {
            memset(extra_options, 0, 512);
        }

        void Info::Impl::releaseResources()
        {
            devnum = -1;

            if(clCmdQueue)
            {
                //temporarily disable command queue release as it causes program hang at exit
                //openCLSafeCall(clReleaseCommandQueue(clCmdQueue));
                clCmdQueue = 0;
            }

            if(oclcontext)
            {
                openCLSafeCall(clReleaseContext(oclcontext));
                oclcontext = 0;
            }
        }

        void Info::Impl::setDevice(void *ctx, void *q, int dnum)
        {
            if((ctx && q) || devnum != dnum)
                releaseResources();

            CV_Assert(dnum >= 0 && dnum < (int)devices.size());
            devnum = dnum;
            if(ctx && q)
            {
                oclcontext = (cl_context)ctx;
                clCmdQueue = (cl_command_queue)q;
                clRetainContext(oclcontext);
                clRetainCommandQueue(clCmdQueue);
            }
            else
            {
                cl_int status = 0;
                cl_context_properties cps[3] = { CL_CONTEXT_PLATFORM, (cl_context_properties)(oclplatform), 0 };
                oclcontext = clCreateContext(cps, 1, &devices[devnum], 0, 0, &status);
                openCLVerifyCall(status);
                clCmdQueue = clCreateCommandQueue(oclcontext, devices[devnum], CL_QUEUE_PROFILING_ENABLE, &status);
                openCLVerifyCall(status);
            }

            openCLSafeCall(clGetDeviceInfo(devices[devnum], CL_DEVICE_MAX_WORK_GROUP_SIZE, sizeof(size_t), (void *)&maxWorkGroupSize, 0));
            openCLSafeCall(clGetDeviceInfo(devices[devnum], CL_DEVICE_MAX_WORK_ITEM_DIMENSIONS, sizeof(cl_uint), (void *)&maxDimensions, 0));
            maxWorkItemSizes.resize(maxDimensions);
            openCLSafeCall(clGetDeviceInfo(devices[devnum], CL_DEVICE_MAX_WORK_ITEM_SIZES, sizeof(size_t)*maxDimensions, (void *)&maxWorkItemSizes[0], 0));
            openCLSafeCall(clGetDeviceInfo(devices[devnum], CL_DEVICE_MAX_COMPUTE_UNITS, sizeof(cl_uint), (void *)&maxComputeUnits, 0));

            cl_bool unfymem = false;
            openCLSafeCall(clGetDeviceInfo(devices[devnum], CL_DEVICE_HOST_UNIFIED_MEMORY, sizeof(cl_bool), (void *)&unfymem, 0));
            unified_memory = unfymem ? 1 : 0;

            //initialize extra options for compilation. Currently only fp64 is included.
            //Assume 4KB is enough to store all possible extensions.
            const int EXT_LEN = 4096 + 1 ;
            char extends_set[EXT_LEN];
            size_t extends_size;
            openCLSafeCall(clGetDeviceInfo(devices[devnum], CL_DEVICE_EXTENSIONS, EXT_LEN, (void *)extends_set, &extends_size));
            extends_set[EXT_LEN - 1] = 0;
            size_t fp64_khr = String(extends_set).find("cl_khr_fp64");

            if(fp64_khr != String::npos)
            {
                sprintf(extra_options, "-D DOUBLE_SUPPORT");
                double_support = 1;
            }
            else
            {
                memset(extra_options, 0, 512);
                double_support = 0;
            }
        }

        ////////////////////////Common OpenCL specific calls///////////////
        int getDevMemType(DevMemRW& rw_type, DevMemType& mem_type)
        {
            rw_type = gDeviceMemRW;
            mem_type = gDeviceMemType;
            return Context::getContext()->impl->unified_memory;
        }

        int setDevMemType(DevMemRW rw_type, DevMemType mem_type)
        {
            if( (mem_type == DEVICE_MEM_PM &&
                 Context::getContext()->impl->unified_memory == 0) )
                return -1;
            gDeviceMemRW = rw_type;
            gDeviceMemType = mem_type;
            return 0;
        }

        inline int divUp(int total, int grain)
        {
            return (total + grain - 1) / grain;
        }

        int getDevice(std::vector<Info> &oclinfo, int devicetype)
        {
            //TODO: cache oclinfo vector
            oclinfo.clear();

            switch(devicetype)
            {
            case CVCL_DEVICE_TYPE_DEFAULT:
            case CVCL_DEVICE_TYPE_CPU:
            case CVCL_DEVICE_TYPE_GPU:
            case CVCL_DEVICE_TYPE_ACCELERATOR:
            case CVCL_DEVICE_TYPE_ALL:
                break;
            default:
                return 0;
            }

            // Platform info
            cl_uint numPlatforms;
            openCLSafeCall(clGetPlatformIDs(0, 0, &numPlatforms));
            if(numPlatforms < 1) return 0;

            std::vector<cl_platform_id> platforms(numPlatforms);
            openCLSafeCall(clGetPlatformIDs(numPlatforms, &platforms[0], 0));

            int devcienums = 0;

            const static int max_name_length = 256;
            char deviceName[max_name_length];
            char plfmName[max_name_length];
            char clVersion[256];
            for (unsigned i = 0; i < numPlatforms; ++i)
            {

                cl_uint numsdev;
                cl_int status = clGetDeviceIDs(platforms[i], devicetype, 0, NULL, &numsdev);
                if(status != CL_DEVICE_NOT_FOUND)
                    openCLVerifyCall(status);

                if(numsdev > 0)
                {
                    devcienums += numsdev;
                    std::vector<cl_device_id> devices(numsdev);
                    openCLSafeCall(clGetDeviceIDs(platforms[i], devicetype, numsdev, &devices[0], 0));

                    Info ocltmpinfo;
                    openCLSafeCall(clGetPlatformInfo(platforms[i], CL_PLATFORM_NAME, sizeof(plfmName), plfmName, NULL));
                    ocltmpinfo.PlatformName = String(plfmName);
                    ocltmpinfo.impl->platName = String(plfmName);
                    ocltmpinfo.impl->oclplatform = platforms[i];
                    openCLSafeCall(clGetPlatformInfo(platforms[i], CL_PLATFORM_VERSION, sizeof(clVersion), clVersion, NULL));
                    ocltmpinfo.impl->clVersion = clVersion;
                    for(unsigned j = 0; j < numsdev; ++j)
                    {
                        ocltmpinfo.impl->devices.push_back(devices[j]);
                        openCLSafeCall(clGetDeviceInfo(devices[j], CL_DEVICE_NAME, sizeof(deviceName), deviceName, 0));
                        ocltmpinfo.impl->devName.push_back(deviceName);
                        ocltmpinfo.DeviceName.push_back(deviceName);
                    }
                    oclinfo.push_back(ocltmpinfo);
                }
            }
            if(devcienums > 0)
            {
                setDevice(oclinfo[0]);
            }
            return devcienums;
        }

        void setDevice(Info &oclinfo, int devnum)
        {
            oclinfo.impl->setDevice(0, 0, devnum);
            Context::setContext(oclinfo);
        }

        void setDeviceEx(Info &oclinfo, void *ctx, void *q, int devnum)
        {
            oclinfo.impl->setDevice(ctx, q, devnum);
            Context::setContext(oclinfo);
         }

        void *getoclContext()
        {
            return &(Context::getContext()->impl->oclcontext);
        }

        void *getoclCommandQueue()
        {
            return &(Context::getContext()->impl->clCmdQueue);
        }

        void finish()
        {
            clFinish(Context::getContext()->impl->clCmdQueue);
        }

        //template specializations of queryDeviceInfo
        template<>
        bool queryDeviceInfo<IS_CPU_DEVICE, bool>(cl_kernel)
        {
            Info::Impl* impl = Context::getContext()->impl;
            cl_device_type devicetype;
            openCLSafeCall(clGetDeviceInfo(impl->devices[impl->devnum],
                CL_DEVICE_TYPE, sizeof(cl_device_type),
                &devicetype, NULL));
            return (devicetype == CVCL_DEVICE_TYPE_CPU);
        }

        template<typename _ty>
        static _ty queryWavesize(cl_kernel kernel)
        {
            size_t info = 0;
            Info::Impl* impl = Context::getContext()->impl;
            bool is_cpu = queryDeviceInfo<IS_CPU_DEVICE, bool>();
            if(is_cpu)
            {
                return 1;
            }
            CV_Assert(kernel != NULL);
            openCLSafeCall(clGetKernelWorkGroupInfo(kernel, impl->devices[impl->devnum],
                CL_KERNEL_PREFERRED_WORK_GROUP_SIZE_MULTIPLE, sizeof(size_t), &info, NULL));
            return static_cast<_ty>(info);
        }

        template<>
        size_t queryDeviceInfo<WAVEFRONT_SIZE, size_t>(cl_kernel kernel)
        {
            return queryWavesize<size_t>(kernel);
        }
        template<>
        int queryDeviceInfo<WAVEFRONT_SIZE, int>(cl_kernel kernel)
        {
            return queryWavesize<int>(kernel);
        }

        void openCLReadBuffer(Context *clCxt, cl_mem dst_buffer, void *host_buffer, size_t size)
        {
            cl_int status;
            status = clEnqueueReadBuffer(clCxt->impl->clCmdQueue, dst_buffer, CL_TRUE, 0,
                                         size, host_buffer, 0, NULL, NULL);
            openCLVerifyCall(status);
        }

        cl_mem openCLCreateBuffer(Context *clCxt, size_t flag , size_t size)
        {
            cl_int status;
            cl_mem buffer = clCreateBuffer(clCxt->impl->oclcontext, (cl_mem_flags)flag, size, NULL, &status);
            openCLVerifyCall(status);
            return buffer;
        }

        void openCLMallocPitch(Context *clCxt, void **dev_ptr, size_t *pitch,
                                 size_t widthInBytes, size_t height,
                                 DevMemRW rw_type, DevMemType mem_type, void* hptr)
        {
            cl_int status;
            if(hptr && (mem_type==DEVICE_MEM_UHP || mem_type==DEVICE_MEM_CHP))
                *dev_ptr = clCreateBuffer(clCxt->impl->oclcontext,
                                          gDevMemRWValueMap[rw_type]|gDevMemTypeValueMap[mem_type],
                                          widthInBytes * height, hptr, &status);
            else
                *dev_ptr = clCreateBuffer(clCxt->impl->oclcontext, gDevMemRWValueMap[rw_type]|gDevMemTypeValueMap[mem_type],
                                          widthInBytes * height, 0, &status);
            openCLVerifyCall(status);
            *pitch = widthInBytes;
        }

        void openCLMemcpy2D(Context *clCxt, void *dst, size_t dpitch,
                            const void *src, size_t spitch,
                            size_t width, size_t height, openCLMemcpyKind kind, int channels)
        {
            size_t buffer_origin[3] = {0, 0, 0};
            size_t host_origin[3] = {0, 0, 0};
            size_t region[3] = {width, height, 1};
            if(kind == clMemcpyHostToDevice)
            {
                if(dpitch == width || channels == 3 || height == 1)
                {
                    openCLSafeCall(clEnqueueWriteBuffer(clCxt->impl->clCmdQueue, (cl_mem)dst, CL_TRUE,
                                                        0, width * height, src, 0, NULL, NULL));
                }
                else
                {
                    openCLSafeCall(clEnqueueWriteBufferRect(clCxt->impl->clCmdQueue, (cl_mem)dst, CL_TRUE,
                                                            buffer_origin, host_origin, region, dpitch, 0, spitch, 0, src, 0, 0, 0));
                }
            }
            else if(kind == clMemcpyDeviceToHost)
            {
                if(spitch == width || channels == 3 || height == 1)
                {
                    openCLSafeCall(clEnqueueReadBuffer(clCxt->impl->clCmdQueue, (cl_mem)src, CL_TRUE,
                                                       0, width * height, dst, 0, NULL, NULL));
                }
                else
                {
                    openCLSafeCall(clEnqueueReadBufferRect(clCxt->impl->clCmdQueue, (cl_mem)src, CL_TRUE,
                                                           buffer_origin, host_origin, region, spitch, 0, dpitch, 0, dst, 0, 0, 0));
                }
            }
        }

        void openCLCopyBuffer2D(Context *clCxt, void *dst, size_t dpitch, int dst_offset,
                                const void *src, size_t spitch,
                                size_t width, size_t height, int src_offset)
        {
            size_t src_origin[3] = {src_offset % spitch, src_offset / spitch, 0};
            size_t dst_origin[3] = {dst_offset % dpitch, dst_offset / dpitch, 0};
            size_t region[3] = {width, height, 1};

            openCLSafeCall(clEnqueueCopyBufferRect(clCxt->impl->clCmdQueue, (cl_mem)src, (cl_mem)dst, src_origin, dst_origin,
                                                   region, spitch, 0, dpitch, 0, 0, 0, 0));
        }

        void openCLFree(void *devPtr)
        {
            openCLSafeCall(clReleaseMemObject((cl_mem)devPtr));
        }
        cl_kernel openCLGetKernelFromSource(const Context *clCxt, const char **source, String kernelName)
        {
            return openCLGetKernelFromSource(clCxt, source, kernelName, NULL);
        }

        void setBinaryDiskCache(int mode, String path)
        {
            if(mode == CACHE_NONE)
            {
                update_disk_cache = 0;
                enable_disk_cache = 0;
                return;
            }
            update_disk_cache |= (mode & CACHE_UPDATE) == CACHE_UPDATE;
            enable_disk_cache |= 
#ifdef _DEBUG 
                (mode & CACHE_DEBUG)   == CACHE_DEBUG;
#else
                (mode & CACHE_RELEASE) == CACHE_RELEASE;
#endif
            if(enable_disk_cache && !path.empty())
            {
                binpath = path;
            }
        }

        void setBinpath(const char *path)
        {
            binpath = path;
        }

        int savetofile(const Context*,  cl_program &program, const char *fileName)
        {
            size_t binarySize;
            openCLSafeCall(clGetProgramInfo(program,
                                    CL_PROGRAM_BINARY_SIZES,
                                    sizeof(size_t),
                                    &binarySize, NULL));
            char* binary = (char*)malloc(binarySize);
            if(binary == NULL)
            {
                CV_Error(Error::StsNoMem, "Failed to allocate host memory.");
            }
            openCLSafeCall(clGetProgramInfo(program,
                                    CL_PROGRAM_BINARIES,
                                    sizeof(char *),
                                    &binary,
                                    NULL));

            FILE *fp = fopen(fileName, "wb+");
            if(fp != NULL)
            {
                fwrite(binary, binarySize, 1, fp);
                free(binary);
                fclose(fp);
            }
            return 1;
        }

        cl_kernel openCLGetKernelFromSource(const Context *clCxt, const char **source, String kernelName,
                                            const char *build_options)
        {
            cl_kernel kernel;
            cl_program program ;
            cl_int status = 0;
            std::stringstream src_sign;
            String srcsign;
            String filename;
            CV_Assert(programCache != NULL);

            if(NULL != build_options)
            {
                src_sign << (int64)(*source) << clCxt->impl->oclcontext << "_" << build_options;
            }
            else
            {
                src_sign << (int64)(*source) << clCxt->impl->oclcontext;
            }
            srcsign = src_sign.str().c_str();

            program = NULL;
            program = programCache->progLookup(srcsign);

            if(!program)
            {
                //config build programs
                char all_build_options[1024];
                memset(all_build_options, 0, 1024);
                char zeromem[512] = {0};
                if(0 != memcmp(clCxt -> impl->extra_options, zeromem, 512))
                    strcat(all_build_options, clCxt -> impl->extra_options);
                strcat(all_build_options, " ");
                if(build_options != NULL)
                    strcat(all_build_options, build_options);
                if(all_build_options != NULL)
                {
                    filename = binpath + kernelName + "_" + clCxt->impl->devName[clCxt->impl->devnum] + all_build_options + ".clb";
                }
                else
                {
                    filename = binpath + kernelName + "_" + clCxt->impl->devName[clCxt->impl->devnum] + ".clb";
                }

                FILE *fp = enable_disk_cache ? fopen(filename.c_str(), "rb") : NULL;
                if(fp == NULL || update_disk_cache)
                {
                    if(fp != NULL)
                        fclose(fp);

                    program = clCreateProgramWithSource(
                                  clCxt->impl->oclcontext, 1, source, NULL, &status);
                    openCLVerifyCall(status);
                    status = clBuildProgram(program, 1, &(clCxt->impl->devices[clCxt->impl->devnum]), all_build_options, NULL, NULL);
                    if(status == CL_SUCCESS && enable_disk_cache)
                        savetofile(clCxt, program, filename.c_str());
                }
                else
                {
                    fseek(fp, 0, SEEK_END);
                    size_t binarySize = ftell(fp);
                    fseek(fp, 0, SEEK_SET);
                    char *binary = new char[binarySize];
                    CV_Assert(1 == fread(binary, binarySize, 1, fp));
                    fclose(fp);
                    cl_int status = 0;
                    program = clCreateProgramWithBinary(clCxt->impl->oclcontext,
                                                        1,
                                                        &(clCxt->impl->devices[clCxt->impl->devnum]),
                                                        (const size_t *)&binarySize,
                                                        (const unsigned char **)&binary,
                                                        NULL,
                                                        &status);
                    openCLVerifyCall(status);
                    status = clBuildProgram(program, 1, &(clCxt->impl->devices[clCxt->impl->devnum]), all_build_options, NULL, NULL);
                    delete[] binary;
                }

                if(status != CL_SUCCESS)
                {
                    if(status == CL_BUILD_PROGRAM_FAILURE)
                    {
                        cl_int logStatus;
                        char *buildLog = NULL;
                        size_t buildLogSize = 0;
                        logStatus = clGetProgramBuildInfo(program,
                                                          clCxt->impl->devices[clCxt->impl->devnum], CL_PROGRAM_BUILD_LOG, buildLogSize,
                                                          buildLog, &buildLogSize);
                        if(logStatus != CL_SUCCESS)
                            std::cout << "Failed to build the program and get the build info." << std::endl;
                        buildLog = new char[buildLogSize];
                        CV_DbgAssert(!!buildLog);
                        memset(buildLog, 0, buildLogSize);
                        openCLSafeCall(clGetProgramBuildInfo(program, clCxt->impl->devices[clCxt->impl->devnum],
                                                             CL_PROGRAM_BUILD_LOG, buildLogSize, buildLog, NULL));
                        std::cout << "\n\t\t\tBUILD LOG\n";
                        std::cout << buildLog << std::endl;
                        delete [] buildLog;
                    }
                    openCLVerifyCall(status);
                }
                //Cache the binary for future use if build_options is null
                if( (programCache->cacheSize += 1) < programCache->MAX_PROG_CACHE_SIZE)
                    programCache->addProgram(srcsign, program);
                else
                    std::cout << "Warning: code cache has been full.\n";
            }
            kernel = clCreateKernel(program, kernelName.c_str(), &status);
            openCLVerifyCall(status);
            return kernel;
        }

        void openCLVerifyKernel(const Context *clCxt, cl_kernel kernel, size_t *localThreads)
        {
            size_t kernelWorkGroupSize;
            openCLSafeCall(clGetKernelWorkGroupInfo(kernel, clCxt->impl->devices[clCxt->impl->devnum],
                                                    CL_KERNEL_WORK_GROUP_SIZE, sizeof(size_t), &kernelWorkGroupSize, 0));
            CV_Assert( localThreads[0] <= clCxt->impl->maxWorkItemSizes[0] );
            CV_Assert( localThreads[1] <= clCxt->impl->maxWorkItemSizes[1] );
            CV_Assert( localThreads[2] <= clCxt->impl->maxWorkItemSizes[2] );
            CV_Assert( localThreads[0] * localThreads[1] * localThreads[2] <= kernelWorkGroupSize );
            CV_Assert( localThreads[0] * localThreads[1] * localThreads[2] <= clCxt->impl->maxWorkGroupSize );
        }

#ifdef PRINT_KERNEL_RUN_TIME
        static double total_execute_time = 0;
        static double total_kernel_time = 0;
#endif
        void openCLExecuteKernel_(Context *clCxt , const char **source, String kernelName, size_t globalThreads[3],
                                  size_t localThreads[3],  std::vector< std::pair<size_t, const void *> > &args, int channels,
                                  int depth, const char *build_options)
        {
            //construct kernel name
            //The rule is functionName_Cn_Dn, C represent Channels, D Represent DataType Depth, n represent an integer number
            //for exmaple split_C2_D2, represent the split kernel with channels =2 and dataType Depth = 2(Data type is char)
            std::stringstream idxStr;
            if(channels != -1)
                idxStr << "_C" << channels;
            if(depth != -1)
                idxStr << "_D" << depth;
            kernelName = kernelName + idxStr.str().c_str();

            cl_kernel kernel;
            kernel = openCLGetKernelFromSource(clCxt, source, kernelName, build_options);

            if ( localThreads != NULL)
            {
                globalThreads[0] = divUp(globalThreads[0], localThreads[0]) * localThreads[0];
                globalThreads[1] = divUp(globalThreads[1], localThreads[1]) * localThreads[1];
                globalThreads[2] = divUp(globalThreads[2], localThreads[2]) * localThreads[2];

                //size_t blockSize = localThreads[0] * localThreads[1] * localThreads[2];
                cv::ocl::openCLVerifyKernel(clCxt, kernel, localThreads);
            }
            for(size_t i = 0; i < args.size(); i ++)
                openCLSafeCall(clSetKernelArg(kernel, i, args[i].first, args[i].second));

#ifndef PRINT_KERNEL_RUN_TIME
            openCLSafeCall(clEnqueueNDRangeKernel(clCxt->impl->clCmdQueue, kernel, 3, NULL, globalThreads,
                                                  localThreads, 0, NULL, NULL));
#else
            cl_event event = NULL;
            openCLSafeCall(clEnqueueNDRangeKernel(clCxt->impl->clCmdQueue, kernel, 3, NULL, globalThreads,
                                                  localThreads, 0, NULL, &event));

            cl_ulong start_time, end_time, queue_time;
            double execute_time = 0;
            double total_time   = 0;

            openCLSafeCall(clWaitForEvents(1, &event));
            openCLSafeCall(clGetEventProfilingInfo(event, CL_PROFILING_COMMAND_START,
                                                   sizeof(cl_ulong), &start_time, 0));

            openCLSafeCall(clGetEventProfilingInfo(event, CL_PROFILING_COMMAND_END,
                                                   sizeof(cl_ulong), &end_time, 0));

            openCLSafeCall(clGetEventProfilingInfo(event, CL_PROFILING_COMMAND_QUEUED,
                                                   sizeof(cl_ulong), &queue_time, 0));

            execute_time = (double)(end_time - start_time) / (1000 * 1000);
            total_time = (double)(end_time - queue_time) / (1000 * 1000);

            //	std::cout << setiosflags(ios::left) << setw(15) << execute_time;
            //	std::cout << setiosflags(ios::left) << setw(15) << total_time - execute_time;
            //	std::cout << setiosflags(ios::left) << setw(15) << total_time << std::endl;

            total_execute_time += execute_time;
            total_kernel_time += total_time;
            clReleaseEvent(event);
#endif

            clFlush(clCxt->impl->clCmdQueue);
            openCLSafeCall(clReleaseKernel(kernel));
        }

        void openCLExecuteKernel(Context *clCxt , const char **source, String kernelName,
                                 size_t globalThreads[3], size_t localThreads[3],
                                 std::vector< std::pair<size_t, const void *> > &args, int channels, int depth)
        {
            openCLExecuteKernel(clCxt, source, kernelName, globalThreads, localThreads, args,
                                channels, depth, NULL);
        }
        void openCLExecuteKernel(Context *clCxt , const char **source, String kernelName,
                                 size_t globalThreads[3], size_t localThreads[3],
                                 std::vector< std::pair<size_t, const void *> > &args, int channels, int depth, const char *build_options)

        {
#ifndef PRINT_KERNEL_RUN_TIME
            openCLExecuteKernel_(clCxt, source, kernelName, globalThreads, localThreads, args, channels, depth,
                                 build_options);
#else
            String data_type[] = { "uchar", "char", "ushort", "short", "int", "float", "double"};
            std::cout << std::endl;
            std::cout << "Function Name: " << kernelName;
            if(depth >= 0)
                std::cout << " |data type: " << data_type[depth];
            std::cout << " |channels: " << channels;
            std::cout << " |Time Unit: " << "ms" << std::endl;

            total_execute_time = 0;
            total_kernel_time = 0;
            std::cout << "-------------------------------------" << std::endl;

            std::cout << setiosflags(ios::left) << setw(15) << "excute time";
            std::cout << setiosflags(ios::left) << setw(15) << "lauch time";
            std::cout << setiosflags(ios::left) << setw(15) << "kernel time" << std::endl;
            int i = 0;
            for(i = 0; i < RUN_TIMES; i++)
                openCLExecuteKernel_(clCxt, source, kernelName, globalThreads, localThreads, args, channels, depth,
                                     build_options);

            std::cout << "average kernel excute time: " << total_execute_time / RUN_TIMES << std::endl; // "ms" << std::endl;
            std::cout << "average kernel total time:  " << total_kernel_time / RUN_TIMES << std::endl; // "ms" << std::endl;
#endif
        }

       double openCLExecuteKernelInterop(Context *clCxt , const char **source, String kernelName,
                                 size_t globalThreads[3], size_t localThreads[3],
                                 std::vector< std::pair<size_t, const void *> > &args, int channels, int depth, const char *build_options,
                                 bool finish, bool measureKernelTime, bool cleanUp)

        {
            //construct kernel name
            //The rule is functionName_Cn_Dn, C represent Channels, D Represent DataType Depth, n represent an integer number
            //for exmaple split_C2_D2, represent the split kernel with channels =2 and dataType Depth = 2(Data type is char)
            std::stringstream idxStr;
            if(channels != -1)
                idxStr << "_C" << channels;
            if(depth != -1)
                idxStr << "_D" << depth;
            kernelName = kernelName + idxStr.str().c_str();

            cl_kernel kernel;
            kernel = openCLGetKernelFromSource(clCxt, source, kernelName, build_options);

            double kernelTime = 0.0;

            if( globalThreads != NULL)
            {
                if ( localThreads != NULL)
                {
                    globalThreads[0] = divUp(globalThreads[0], localThreads[0]) * localThreads[0];
                    globalThreads[1] = divUp(globalThreads[1], localThreads[1]) * localThreads[1];
                    globalThreads[2] = divUp(globalThreads[2], localThreads[2]) * localThreads[2];

                    //size_t blockSize = localThreads[0] * localThreads[1] * localThreads[2];
                    cv::ocl::openCLVerifyKernel(clCxt, kernel, localThreads);
                }
                for(size_t i = 0; i < args.size(); i ++)
                    openCLSafeCall(clSetKernelArg(kernel, i, args[i].first, args[i].second));

                if(measureKernelTime == false)
                {
                    openCLSafeCall(clEnqueueNDRangeKernel(clCxt->impl->clCmdQueue, kernel, 3, NULL, globalThreads,
                                    localThreads, 0, NULL, NULL));
                }
                else
                {
                    cl_event event = NULL;
                    openCLSafeCall(clEnqueueNDRangeKernel(clCxt->impl->clCmdQueue, kernel, 3, NULL, globalThreads,
                                    localThreads, 0, NULL, &event));

                    cl_ulong end_time, queue_time;

                    openCLSafeCall(clWaitForEvents(1, &event));

                    openCLSafeCall(clGetEventProfilingInfo(event, CL_PROFILING_COMMAND_END,
                                    sizeof(cl_ulong), &end_time, 0));

                    openCLSafeCall(clGetEventProfilingInfo(event, CL_PROFILING_COMMAND_QUEUED,
                                    sizeof(cl_ulong), &queue_time, 0));

                    kernelTime = (double)(end_time - queue_time) / (1000 * 1000);

                    clReleaseEvent(event);
                }
            }

            if(finish)
            {
                clFinish(clCxt->impl->clCmdQueue);
            }

            if(cleanUp)
            {
                openCLSafeCall(clReleaseKernel(kernel));
            }

            return kernelTime;
        }

        // Converts the contents of a file into a string
        static int convertToString(const char *filename, String& s)
        {
            size_t size;
            char*  str;

            std::fstream f(filename, (std::fstream::in | std::fstream::binary));
            if(f.is_open())
            {
                size_t fileSize;
                f.seekg(0, std::fstream::end);
                size = fileSize = (size_t)f.tellg();
                f.seekg(0, std::fstream::beg);

                str = new char[size+1];
                if(!str)
                {
                    f.close();
                    return -1;
                }

                f.read(str, fileSize);
                f.close();
                str[size] = '\0';

                s = str;
                delete[] str;
                return 0;
            }
            printf("Error: Failed to open file %s\n", filename);
            return -1;
        }

        double openCLExecuteKernelInterop(Context *clCxt , const char **fileName, const int numFiles, String kernelName,
                                 size_t globalThreads[3], size_t localThreads[3],
                                 std::vector< std::pair<size_t, const void *> > &args, int channels, int depth, const char *build_options,
                                 bool finish, bool measureKernelTime, bool cleanUp)

        {
            std::vector<String> fsource;
            for (int i = 0 ; i < numFiles ; i++)
            {
                String str;
                if (convertToString(fileName[i], str) >= 0)
                    fsource.push_back(str);
            }
            const char **source = new const char *[numFiles];
            for (int i = 0 ; i < numFiles ; i++)
                source[i] = fsource[i].c_str();
            double kernelTime = openCLExecuteKernelInterop(clCxt ,source, kernelName, globalThreads, localThreads,
                                 args, channels, depth, build_options, finish, measureKernelTime, cleanUp);
            fsource.clear();
            delete []source;
            return kernelTime;
        }

       cl_mem load_constant(cl_context context, cl_command_queue command_queue, const void *value,
                             const size_t size)
        {
            int status;
            cl_mem con_struct;

            con_struct = clCreateBuffer(context, CL_MEM_READ_ONLY, size, NULL, &status);
            openCLSafeCall(status);

            openCLSafeCall(clEnqueueWriteBuffer(command_queue, con_struct, 1, 0, size,
                                                value, 0, 0, 0));

            return con_struct;

        }

        /////////////////////////////OpenCL initialization/////////////////
        std::auto_ptr<Context> Context::clCxt;
        int Context::val = 0;
        static Mutex cs;
        static volatile int context_tear_down = 0;

        bool initialized()
        {
            return *((volatile int*)&Context::val) != 0 && 
                Context::clCxt->impl->clCmdQueue != NULL&& 
                Context::clCxt->impl->oclcontext != NULL;
        }

        Context* Context::getContext()
        {
            if(*((volatile int*)&val) != 1)
            {
                AutoLock al(cs);
                if(*((volatile int*)&val) != 1)
                {
                    if (context_tear_down)
                        return clCxt.get();
                    if( 0 == clCxt.get())
                    clCxt.reset(new Context);
                    std::vector<Info> oclinfo;
                    CV_Assert(getDevice(oclinfo, CVCL_DEVICE_TYPE_ALL) > 0);

                    *((volatile int*)&val) = 1;
                }
            }
                return clCxt.get();
            }

        void Context::setContext(Info &oclinfo)
        {
            AutoLock guard(cs);
            if(*((volatile int*)&val) != 1)
            {
                if( 0 == clCxt.get())
                    clCxt.reset(new Context);

                clCxt.get()->impl = oclinfo.impl->copy();

                *((volatile int*)&val) = 1;
            }
            else
            {
                clCxt.get()->impl->release();
                clCxt.get()->impl = oclinfo.impl->copy();
            }
        }

        Context::Context()
        {
            impl = 0;
            programCache = ProgramCache::getProgramCache();
        }

        Context::~Context()
        {
            release();
        }

        void Context::release()
        {
            if (impl)
                impl->release();
            programCache->releaseProgram();
        }

        bool Context::supportsFeature(int ftype)
        {
            switch(ftype)
            {
            case CL_DOUBLE:
                return impl->double_support == 1;
            case CL_UNIFIED_MEM:
                return impl->unified_memory == 1;
            case CL_VER_1_2:
                return impl->clVersion.find("OpenCL 1.2") != String::npos;
            default:
                return false;
            }
        }

        size_t Context::computeUnits()
        {
            return impl->maxComputeUnits;
        }

        size_t Context::maxWorkGroupSize()
        {
            return impl->maxWorkGroupSize;
        }

        void* Context::oclContext()
        {
            return impl->oclcontext;
        }

        void* Context::oclCommandQueue()
        {
            return impl->clCmdQueue;
        }

        Info::Info()
        {
            impl = new Impl;
        }

        void Info::release()
        {
            fft_teardown();
            impl->release();
            impl = new Impl;
            DeviceName.clear();
            PlatformName.clear();
        }

        Info::~Info()
        {
            fft_teardown();
            impl->release();
        }

        Info &Info::operator = (const Info &m)
        {
            impl->release();
            impl = m.impl->copy();
            DeviceName = m.DeviceName;
            PlatformName = m.PlatformName;
            return *this;
        }

        Info::Info(const Info &m)
        {
            impl = m.impl->copy();
            DeviceName = m.DeviceName;
            PlatformName = m.PlatformName;
        }
    }//namespace ocl

}//namespace cv<|MERGE_RESOLUTION|>--- conflicted
+++ resolved
@@ -138,12 +138,6 @@
             char extra_options[512];
             int  double_support;
             int unified_memory; //1 means integrated GPU, otherwise this value is 0
-<<<<<<< HEAD
-            bool enable_disk_cache; 
-            bool update_disk_cache;
-            String binpath;
-=======
->>>>>>> 6bf8f474
             int refcounter;
 
             Impl();
@@ -172,7 +166,7 @@
         };
 
         // global variables to hold binary cache properties
-        static int enable_disk_cache = 
+        static int enable_disk_cache =
 #ifdef _DEBUG
             false;
 #else
@@ -524,8 +518,8 @@
                 return;
             }
             update_disk_cache |= (mode & CACHE_UPDATE) == CACHE_UPDATE;
-            enable_disk_cache |= 
-#ifdef _DEBUG 
+            enable_disk_cache |=
+#ifdef _DEBUG
                 (mode & CACHE_DEBUG)   == CACHE_DEBUG;
 #else
                 (mode & CACHE_RELEASE) == CACHE_RELEASE;
@@ -960,8 +954,8 @@
 
         bool initialized()
         {
-            return *((volatile int*)&Context::val) != 0 && 
-                Context::clCxt->impl->clCmdQueue != NULL&& 
+            return *((volatile int*)&Context::val) != 0 &&
+                Context::clCxt->impl->clCmdQueue != NULL&&
                 Context::clCxt->impl->oclcontext != NULL;
         }
 
