--- conflicted
+++ resolved
@@ -45,12 +45,9 @@
 #include "precomp.hpp"
 #include "opencl_kernels.hpp"
 
-<<<<<<< HEAD
-=======
 using namespace cv;
 using namespace cv::ocl;
 
->>>>>>> 801054d6
 // Auxiliray stuff
 namespace
 {
