--- conflicted
+++ resolved
@@ -217,23 +217,15 @@
             const char * const borderMap[] = { "BORDER_CONSTANT", "BORDER_REPLICATE", "BORDER_REFLECT", "BORDER_WRAP",
                                    "BORDER_REFLECT_101", "BORDER_TRANSPARENT" };
 
-<<<<<<< HEAD
             String kernelName = "remap";
-            if ( map1.type() == CV_32FC2 && !map2.data )
+            if (map1.type() == CV_32FC2 && map2.empty())
                 kernelName = kernelName + "_32FC2";
-            else if (map1.type() == CV_16SC2 && !map2.data)
+            else if (map1.type() == CV_16SC2)
+            {
                 kernelName = kernelName + "_16SC2";
-=======
-            string kernelName = "remap";
-            if (map1.type() == CV_32FC2 && map2.empty())
-                kernelName += "_32FC2";
-            else if (map1.type() == CV_16SC2)
-            {
-                kernelName += "_16SC2";
                 if (!map2.empty())
-                    kernelName += "_16UC1";
-            }
->>>>>>> 0ac61240
+                    kernelName = kernelName + "_16UC1";
+            }
             else if (map1.type() == CV_32FC1 && map2.type() == CV_32FC1)
                 kernelName = kernelName + "_2_32FC1";
             else
@@ -250,25 +242,13 @@
             if (interpolation != INTER_NEAREST)
             {
                 int wdepth = std::max(CV_32F, dst.depth());
-<<<<<<< HEAD
-                if (!supportsDouble)
-                    wdepth = std::min(CV_32F, wdepth);
-
                 buildOptions = buildOptions
-                    + format(" -D WT=%s%s -D convertToT=convert_%s%s%s -D convertToWT=convert_%s%s"
-                             " -D convertToWT2=convert_%s2 -D WT2=%s2",
-                             typeMap[wdepth], channelMap[ocn],
-                             typeMap[src.depth()], channelMap[ocn], src.depth() < CV_32F ? "_sat_rte" : "",
-                             typeMap[wdepth], channelMap[ocn],
-                             typeMap[wdepth], typeMap[wdepth]);
-=======
-                buildOptions += format(" -D WT=%s%s -D convertToT=convert_%s%s%s -D convertToWT=convert_%s%s"
+                              + format(" -D WT=%s%s -D convertToT=convert_%s%s%s -D convertToWT=convert_%s%s"
                                        " -D convertToWT2=convert_%s2 -D WT2=%s2",
                                        typeMap[wdepth], channelMap[ocn],
                                        typeMap[src.depth()], channelMap[ocn], src.depth() < CV_32F ? "_sat_rte" : "",
                                        typeMap[wdepth], channelMap[ocn],
                                        typeMap[wdepth], typeMap[wdepth]);
->>>>>>> 0ac61240
             }
 
             int src_step = src.step / src.elemSize(), src_offset = src.offset / src.elemSize();
