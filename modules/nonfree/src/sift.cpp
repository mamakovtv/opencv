/*M///////////////////////////////////////////////////////////////////////////////////////
//
//  IMPORTANT: READ BEFORE DOWNLOADING, COPYING, INSTALLING OR USING.
//
//  By downloading, copying, installing or using the software you agree to this license.
//  If you do not agree to this license, do not download, install,
//  copy or use the software.
//
//
//                          License Agreement
//                For Open Source Computer Vision Library
//
// Copyright (C) 2000-2008, Intel Corporation, all rights reserved.
// Copyright (C) 2009, Willow Garage Inc., all rights reserved.
// Third party copyrights are property of their respective owners.
//
// Redistribution and use in source and binary forms, with or without modification,
// are permitted provided that the following conditions are met:
//
//   * Redistribution's of source code must retain the above copyright notice,
//     this list of conditions and the following disclaimer.
//
//   * Redistribution's in binary form must reproduce the above copyright notice,
//     this list of conditions and the following disclaimer in the documentation
//     and/or other materials provided with the distribution.
//
//   * The name of the copyright holders may not be used to endorse or promote products
//     derived from this software without specific prior written permission.
//
// This software is provided by the copyright holders and contributors "as is" and
// any express or implied warranties, including, but not limited to, the implied
// warranties of merchantability and fitness for a particular purpose are disclaimed.
// In no event shall the Intel Corporation or contributors be liable for any direct,
// indirect, incidental, special, exemplary, or consequential damages
// (including, but not limited to, procurement of substitute goods or services;
// loss of use, data, or profits; or business interruption) however caused
// and on any theory of liability, whether in contract, strict liability,
// or tort (including negligence or otherwise) arising in any way out of
// the use of this software, even if advised of the possibility of such damage.
//
//M*/

/**********************************************************************************************\
 Implementation of SIFT is based on the code from http://blogs.oregonstate.edu/hess/code/sift/
 Below is the original copyright.

//    Copyright (c) 2006-2010, Rob Hess <hess@eecs.oregonstate.edu>
//    All rights reserved.

//    The following patent has been issued for methods embodied in this
//    software: "Method and apparatus for identifying scale invariant features
//    in an image and use of same for locating an object in an image," David
//    G. Lowe, US Patent 6,711,293 (March 23, 2004). Provisional application
//    filed March 8, 1999. Asignee: The University of British Columbia. For
//    further details, contact David Lowe (lowe@cs.ubc.ca) or the
//    University-Industry Liaison Office of the University of British
//    Columbia.

//    Note that restrictions imposed by this patent (and possibly others)
//    exist independently of and may be in conflict with the freedoms granted
//    in this license, which refers to copyright of the program, not patents
//    for any methods that it implements.  Both copyright and patent law must
//    be obeyed to legally use and redistribute this program and it is not the
//    purpose of this license to induce you to infringe any patents or other
//    property right claims or to contest validity of any such claims.  If you
//    redistribute or use the program, then this license merely protects you
//    from committing copyright infringement.  It does not protect you from
//    committing patent infringement.  So, before you do anything with this
//    program, make sure that you have permission to do so not merely in terms
//    of copyright, but also in terms of patent law.

//    Please note that this license is not to be understood as a guarantee
//    either.  If you use the program according to this license, but in
//    conflict with patent law, it does not mean that the licensor will refund
//    you for any losses that you incur if you are sued for your patent
//    infringement.

//    Redistribution and use in source and binary forms, with or without
//    modification, are permitted provided that the following conditions are
//    met:
//        * Redistributions of source code must retain the above copyright and
//          patent notices, this list of conditions and the following
//          disclaimer.
//        * Redistributions in binary form must reproduce the above copyright
//          notice, this list of conditions and the following disclaimer in
//          the documentation and/or other materials provided with the
//          distribution.
//        * Neither the name of Oregon State University nor the names of its
//          contributors may be used to endorse or promote products derived
//          from this software without specific prior written permission.

//    THIS SOFTWARE IS PROVIDED BY THE COPYRIGHT HOLDERS AND CONTRIBUTORS "AS
//    IS" AND ANY EXPRESS OR IMPLIED WARRANTIES, INCLUDING, BUT NOT LIMITED
//    TO, THE IMPLIED WARRANTIES OF MERCHANTABILITY AND FITNESS FOR A
//    PARTICULAR PURPOSE ARE DISCLAIMED. IN NO EVENT SHALL THE COPYRIGHT
//    HOLDER BE LIABLE FOR ANY DIRECT, INDIRECT, INCIDENTAL, SPECIAL,
//    EXEMPLARY, OR CONSEQUENTIAL DAMAGES (INCLUDING, BUT NOT LIMITED TO,
//    PROCUREMENT OF SUBSTITUTE GOODS OR SERVICES; LOSS OF USE, DATA, OR
//    PROFITS; OR BUSINESS INTERRUPTION) HOWEVER CAUSED AND ON ANY THEORY OF
//    LIABILITY, WHETHER IN CONTRACT, STRICT LIABILITY, OR TORT (INCLUDING
//    NEGLIGENCE OR OTHERWISE) ARISING IN ANY WAY OUT OF THE USE OF THIS
//    SOFTWARE, EVEN IF ADVISED OF THE POSSIBILITY OF SUCH DAMAGE.
\**********************************************************************************************/

#include "precomp.hpp"
#include <iostream>
#include <stdarg.h>

namespace cv
{

/******************************* Defs and macros *****************************/

// default number of sampled intervals per octave
static const int SIFT_INTVLS = 3;

// default sigma for initial gaussian smoothing
static const float SIFT_SIGMA = 1.6f;

// default threshold on keypoint contrast |D(x)|
static const float SIFT_CONTR_THR = 0.04f;

// default threshold on keypoint ratio of principle curvatures
static const float SIFT_CURV_THR = 10.f;

// double image size before pyramid construction?
static const bool SIFT_IMG_DBL = true;

// default width of descriptor histogram array
static const int SIFT_DESCR_WIDTH = 4;

// default number of bins per histogram in descriptor array
static const int SIFT_DESCR_HIST_BINS = 8;

// assumed gaussian blur for input image
static const float SIFT_INIT_SIGMA = 0.5f;

// width of border in which to ignore keypoints
static const int SIFT_IMG_BORDER = 5;

// maximum steps of keypoint interpolation before failure
static const int SIFT_MAX_INTERP_STEPS = 5;

// default number of bins in histogram for orientation assignment
static const int SIFT_ORI_HIST_BINS = 36;

// determines gaussian sigma for orientation assignment
static const float SIFT_ORI_SIG_FCTR = 1.5f;

// determines the radius of the region used in orientation assignment
static const float SIFT_ORI_RADIUS = 3 * SIFT_ORI_SIG_FCTR;

// orientation magnitude relative to max that results in new feature
static const float SIFT_ORI_PEAK_RATIO = 0.8f;

// determines the size of a single descriptor orientation histogram
static const float SIFT_DESCR_SCL_FCTR = 3.f;

// threshold on magnitude of elements of descriptor vector
static const float SIFT_DESCR_MAG_THR = 0.2f;

// factor used to convert floating-point descriptor to unsigned char
static const float SIFT_INT_DESCR_FCTR = 512.f;

static const int SIFT_FIXPT_SCALE = 48;


static Mat createInitialImage( const Mat& img, bool doubleImageSize, float sigma )
{
    Mat gray, gray_fpt;
    if( img.channels() == 3 || img.channels() == 4 )
        cvtColor(img, gray, COLOR_BGR2GRAY);
    else
        img.copyTo(gray);
    gray.convertTo(gray_fpt, CV_16S, SIFT_FIXPT_SCALE, 0);

    float sig_diff;

    if( doubleImageSize )
    {
        sig_diff = sqrtf( std::max(sigma * sigma - SIFT_INIT_SIGMA * SIFT_INIT_SIGMA * 4, 0.01f) );
        Mat dbl;
        resize(gray_fpt, dbl, Size(gray.cols*2, gray.rows*2), 0, 0, INTER_LINEAR);
        GaussianBlur(dbl, dbl, Size(), sig_diff, sig_diff);
        return dbl;
    }
    else
    {
        sig_diff = sqrtf( std::max(sigma * sigma - SIFT_INIT_SIGMA * SIFT_INIT_SIGMA, 0.01f) );
        GaussianBlur(gray_fpt, gray_fpt, Size(), sig_diff, sig_diff);
        return gray_fpt;
    }
}


void SIFT::buildGaussianPyramid( const Mat& base, vector<Mat>& pyr, int nOctaves ) const
{
    vector<double> sig(nOctaveLayers + 3);
    pyr.resize(nOctaves*(nOctaveLayers + 3));

    // precompute Gaussian sigmas using the following formula:
    //  \sigma_{total}^2 = \sigma_{i}^2 + \sigma_{i-1}^2
    sig[0] = sigma;
    double k = pow( 2., 1. / nOctaveLayers );
    for( int i = 1; i < nOctaveLayers + 3; i++ )
    {
        double sig_prev = pow(k, (double)(i-1))*sigma;
        double sig_total = sig_prev*k;
        sig[i] = std::sqrt(sig_total*sig_total - sig_prev*sig_prev);
    }

    for( int o = 0; o < nOctaves; o++ )
    {
        for( int i = 0; i < nOctaveLayers + 3; i++ )
        {
            Mat& dst = pyr[o*(nOctaveLayers + 3) + i];
            if( o == 0  &&  i == 0 )
                dst = base;
            // base of new octave is halved image from end of previous octave
            else if( i == 0 )
            {
                const Mat& src = pyr[(o-1)*(nOctaveLayers + 3) + nOctaveLayers];
                resize(src, dst, Size(src.cols/2, src.rows/2),
                       0, 0, INTER_NEAREST);
            }
            else
            {
                const Mat& src = pyr[o*(nOctaveLayers + 3) + i-1];
                GaussianBlur(src, dst, Size(), sig[i], sig[i]);
            }
        }
    }
}


void SIFT::buildDoGPyramid( const vector<Mat>& gpyr, vector<Mat>& dogpyr ) const
{
    int nOctaves = (int)gpyr.size()/(nOctaveLayers + 3);
    dogpyr.resize( nOctaves*(nOctaveLayers + 2) );

    for( int o = 0; o < nOctaves; o++ )
    {
        for( int i = 0; i < nOctaveLayers + 2; i++ )
        {
            const Mat& src1 = gpyr[o*(nOctaveLayers + 3) + i];
            const Mat& src2 = gpyr[o*(nOctaveLayers + 3) + i + 1];
            Mat& dst = dogpyr[o*(nOctaveLayers + 2) + i];
            subtract(src2, src1, dst, noArray(), CV_16S);
        }
    }
}


// Computes a gradient orientation histogram at a specified pixel
static float calcOrientationHist( const Mat& img, Point pt, int radius,
                                  float sigma, float* hist, int n )
{
    int i, j, k, len = (radius*2+1)*(radius*2+1);

    float expf_scale = -1.f/(2.f * sigma * sigma);
    AutoBuffer<float> buf(len*4 + n+4);
    float *X = buf, *Y = X + len, *Mag = X, *Ori = Y + len, *W = Ori + len;
    float* temphist = W + len + 2;

    for( i = 0; i < n; i++ )
        temphist[i] = 0.f;

    for( i = -radius, k = 0; i <= radius; i++ )
    {
        int y = pt.y + i;
        if( y <= 0 || y >= img.rows - 1 )
            continue;
        for( j = -radius; j <= radius; j++ )
        {
            int x = pt.x + j;
            if( x <= 0 || x >= img.cols - 1 )
                continue;

            float dx = (float)(img.at<short>(y, x+1) - img.at<short>(y, x-1));
            float dy = (float)(img.at<short>(y-1, x) - img.at<short>(y+1, x));

            X[k] = dx; Y[k] = dy; W[k] = (i*i + j*j)*expf_scale;
            k++;
        }
    }

    len = k;

    // compute gradient values, orientations and the weights over the pixel neighborhood
    exp(W, W, len);
    fastAtan2(Y, X, Ori, len, true);
    magnitude(X, Y, Mag, len);

    for( k = 0; k < len; k++ )
    {
        int bin = cvRound((n/360.f)*Ori[k]);
        if( bin >= n )
            bin -= n;
        if( bin < 0 )
            bin += n;
        temphist[bin] += W[k]*Mag[k];
    }

    // smooth the histogram
    temphist[-1] = temphist[n-1];
    temphist[-2] = temphist[n-2];
    temphist[n] = temphist[0];
    temphist[n+1] = temphist[1];
    for( i = 0; i < n; i++ )
    {
        hist[i] = (temphist[i-2] + temphist[i+2])*(1.f/16.f) +
            (temphist[i-1] + temphist[i+1])*(4.f/16.f) +
            temphist[i]*(6.f/16.f);
    }

    float maxval = hist[0];
    for( i = 1; i < n; i++ )
        maxval = std::max(maxval, hist[i]);

    return maxval;
}


//
// Interpolates a scale-space extremum's location and scale to subpixel
// accuracy to form an image feature.  Rejects features with low contrast.
// Based on Section 4 of Lowe's paper.
static bool adjustLocalExtrema( const vector<Mat>& dog_pyr, KeyPoint& kpt, int octv,
                                int& layer, int& r, int& c, int nOctaveLayers,
                                float contrastThreshold, float edgeThreshold, float sigma )
{
    const float img_scale = 1.f/(255*SIFT_FIXPT_SCALE);
    const float deriv_scale = img_scale*0.5f;
    const float second_deriv_scale = img_scale;
    const float cross_deriv_scale = img_scale*0.25f;

    float xi=0, xr=0, xc=0, contr;
    int i = 0;

    for( ; i < SIFT_MAX_INTERP_STEPS; i++ )
    {
        int idx = octv*(nOctaveLayers+2) + layer;
        const Mat& img = dog_pyr[idx];
        const Mat& prev = dog_pyr[idx-1];
        const Mat& next = dog_pyr[idx+1];

        Vec3f dD((img.at<short>(r, c+1) - img.at<short>(r, c-1))*deriv_scale,
                 (img.at<short>(r+1, c) - img.at<short>(r-1, c))*deriv_scale,
                 (next.at<short>(r, c) - prev.at<short>(r, c))*deriv_scale);

        float v2 = (float)img.at<short>(r, c)*2;
        float dxx = (img.at<short>(r, c+1) + img.at<short>(r, c-1) - v2)*second_deriv_scale;
        float dyy = (img.at<short>(r+1, c) + img.at<short>(r-1, c) - v2)*second_deriv_scale;
        float dss = (next.at<short>(r, c) + prev.at<short>(r, c) - v2)*second_deriv_scale;
        float dxy = (img.at<short>(r+1, c+1) - img.at<short>(r+1, c-1) -
                     img.at<short>(r-1, c+1) + img.at<short>(r-1, c-1))*cross_deriv_scale;
        float dxs = (next.at<short>(r, c+1) - next.at<short>(r, c-1) -
                     prev.at<short>(r, c+1) + prev.at<short>(r, c-1))*cross_deriv_scale;
        float dys = (next.at<short>(r+1, c) - next.at<short>(r-1, c) -
                     prev.at<short>(r+1, c) + prev.at<short>(r-1, c))*cross_deriv_scale;

        Matx33f H(dxx, dxy, dxs,
                  dxy, dyy, dys,
                  dxs, dys, dss);

        Vec3f X = H.solve(dD, DECOMP_LU);

        xi = -X[2];
        xr = -X[1];
        xc = -X[0];

        if( std::abs( xi ) < 0.5f  &&  std::abs( xr ) < 0.5f  &&  std::abs( xc ) < 0.5f )
            break;

        c += cvRound( xc );
        r += cvRound( xr );
        layer += cvRound( xi );

        if( layer < 1 || layer > nOctaveLayers ||
           c < SIFT_IMG_BORDER || c >= img.cols - SIFT_IMG_BORDER  ||
           r < SIFT_IMG_BORDER || r >= img.rows - SIFT_IMG_BORDER )
            return false;
    }

    /* ensure convergence of interpolation */
    if( i >= SIFT_MAX_INTERP_STEPS )
        return false;

    {
        int idx = octv*(nOctaveLayers+2) + layer;
        const Mat& img = dog_pyr[idx];
        const Mat& prev = dog_pyr[idx-1];
        const Mat& next = dog_pyr[idx+1];
        Matx31f dD((img.at<short>(r, c+1) - img.at<short>(r, c-1))*deriv_scale,
                   (img.at<short>(r+1, c) - img.at<short>(r-1, c))*deriv_scale,
                   (next.at<short>(r, c) - prev.at<short>(r, c))*deriv_scale);
        float t = dD.dot(Matx31f(xc, xr, xi));

        contr = img.at<short>(r, c)*img_scale + t * 0.5f;
        if( std::abs( contr ) * nOctaveLayers < contrastThreshold )
            return false;

        /* principal curvatures are computed using the trace and det of Hessian */
        float v2 = img.at<short>(r, c)*2.f;
        float dxx = (img.at<short>(r, c+1) + img.at<short>(r, c-1) - v2)*second_deriv_scale;
        float dyy = (img.at<short>(r+1, c) + img.at<short>(r-1, c) - v2)*second_deriv_scale;
        float dxy = (img.at<short>(r+1, c+1) - img.at<short>(r+1, c-1) -
                     img.at<short>(r-1, c+1) + img.at<short>(r-1, c-1)) * cross_deriv_scale;
        float tr = dxx + dyy;
        float det = dxx * dyy - dxy * dxy;

        if( det <= 0 || tr*tr*edgeThreshold >= (edgeThreshold + 1)*(edgeThreshold + 1)*det )
            return false;
    }

    kpt.pt.x = (c + xc) * (1 << octv);
    kpt.pt.y = (r + xr) * (1 << octv);
    kpt.octave = octv + (layer << 8) + (cvRound((xi + 0.5)*255) << 16);
    kpt.size = sigma*powf(2.f, (layer + xi) / nOctaveLayers)*(1 << octv)*2;

    return true;
}


//
// Detects features at extrema in DoG scale space.  Bad features are discarded
// based on contrast and ratio of principal curvatures.
void SIFT::findScaleSpaceExtrema( const vector<Mat>& gauss_pyr, const vector<Mat>& dog_pyr,
                                  vector<KeyPoint>& keypoints ) const
{
    int nOctaves = (int)gauss_pyr.size()/(nOctaveLayers + 3);
    int threshold = cvFloor(0.5 * contrastThreshold / nOctaveLayers * 255 * SIFT_FIXPT_SCALE);
    const int n = SIFT_ORI_HIST_BINS;
    float hist[n];
    KeyPoint kpt;

    keypoints.clear();

    for( int o = 0; o < nOctaves; o++ )
        for( int i = 1; i <= nOctaveLayers; i++ )
        {
            int idx = o*(nOctaveLayers+2)+i;
            const Mat& img = dog_pyr[idx];
            const Mat& prev = dog_pyr[idx-1];
            const Mat& next = dog_pyr[idx+1];
            int step = (int)img.step1();
            int rows = img.rows, cols = img.cols;

            for( int r = SIFT_IMG_BORDER; r < rows-SIFT_IMG_BORDER; r++)
            {
                const short* currptr = img.ptr<short>(r);
                const short* prevptr = prev.ptr<short>(r);
                const short* nextptr = next.ptr<short>(r);

                for( int c = SIFT_IMG_BORDER; c < cols-SIFT_IMG_BORDER; c++)
                {
                    int val = currptr[c];

                    // find local extrema with pixel accuracy
                    if( std::abs(val) > threshold &&
                       ((val > 0 && val >= currptr[c-1] && val >= currptr[c+1] &&
                         val >= currptr[c-step-1] && val >= currptr[c-step] && val >= currptr[c-step+1] &&
                         val >= currptr[c+step-1] && val >= currptr[c+step] && val >= currptr[c+step+1] &&
                         val >= nextptr[c] && val >= nextptr[c-1] && val >= nextptr[c+1] &&
                         val >= nextptr[c-step-1] && val >= nextptr[c-step] && val >= nextptr[c-step+1] &&
                         val >= nextptr[c+step-1] && val >= nextptr[c+step] && val >= nextptr[c+step+1] &&
                         val >= prevptr[c] && val >= prevptr[c-1] && val >= prevptr[c+1] &&
                         val >= prevptr[c-step-1] && val >= prevptr[c-step] && val >= prevptr[c-step+1] &&
                         val >= prevptr[c+step-1] && val >= prevptr[c+step] && val >= prevptr[c+step+1]) ||
                        (val < 0 && val <= currptr[c-1] && val <= currptr[c+1] &&
                         val <= currptr[c-step-1] && val <= currptr[c-step] && val <= currptr[c-step+1] &&
                         val <= currptr[c+step-1] && val <= currptr[c+step] && val <= currptr[c+step+1] &&
                         val <= nextptr[c] && val <= nextptr[c-1] && val <= nextptr[c+1] &&
                         val <= nextptr[c-step-1] && val <= nextptr[c-step] && val <= nextptr[c-step+1] &&
                         val <= nextptr[c+step-1] && val <= nextptr[c+step] && val <= nextptr[c+step+1] &&
                         val <= prevptr[c] && val <= prevptr[c-1] && val <= prevptr[c+1] &&
                         val <= prevptr[c-step-1] && val <= prevptr[c-step] && val <= prevptr[c-step+1] &&
                         val <= prevptr[c+step-1] && val <= prevptr[c+step] && val <= prevptr[c+step+1])))
                    {
                        int r1 = r, c1 = c, layer = i;
                        if( !adjustLocalExtrema(dog_pyr, kpt, o, layer, r1, c1,
                                                nOctaveLayers, (float)contrastThreshold,
                                                (float)edgeThreshold, (float)sigma) )
                            continue;
                        float scl_octv = kpt.size*0.5f/(1 << o);
                        float omax = calcOrientationHist(gauss_pyr[o*(nOctaveLayers+3) + layer],
                                                         Point(c1, r1),
                                                         cvRound(SIFT_ORI_RADIUS * scl_octv),
                                                         SIFT_ORI_SIG_FCTR * scl_octv,
                                                         hist, n);
                        float mag_thr = (float)(omax * SIFT_ORI_PEAK_RATIO);
                        for( int j = 0; j < n; j++ )
                        {
                            int l = j > 0 ? j - 1 : n - 1;
                            int r2 = j < n-1 ? j + 1 : 0;

                            if( hist[j] > hist[l]  &&  hist[j] > hist[r2]  &&  hist[j] >= mag_thr )
                            {
                                float bin = j + 0.5f * (hist[l]-hist[r2]) / (hist[l] - 2*hist[j] + hist[r2]);
                                bin = bin < 0 ? n + bin : bin >= n ? bin - n : bin;
                                kpt.angle = 360.f - (float)((360.f/n) * bin);
                                if(std::abs(kpt.angle - 360.f) < FLT_EPSILON)
                                    kpt.angle = 0.f;
                                keypoints.push_back(kpt);
                            }
                        }
                    }
                }
            }
        }
}


static void calcSIFTDescriptor( const Mat& img, Point2f ptf, float ori, float scl,
                               int d, int n, float* dst )
{
    Point pt(cvRound(ptf.x), cvRound(ptf.y));
    float cos_t = cosf(ori*(float)(CV_PI/180));
    float sin_t = sinf(ori*(float)(CV_PI/180));
    float bins_per_rad = n / 360.f;
    float exp_scale = -1.f/(d * d * 0.5f);
    float hist_width = SIFT_DESCR_SCL_FCTR * scl;
    int radius = cvRound(hist_width * 1.4142135623730951f * (d + 1) * 0.5f);
    cos_t /= hist_width;
    sin_t /= hist_width;

    int i, j, k, len = (radius*2+1)*(radius*2+1), histlen = (d+2)*(d+2)*(n+2);
    int rows = img.rows, cols = img.cols;

    AutoBuffer<float> buf(len*6 + histlen);
    float *X = buf, *Y = X + len, *Mag = Y, *Ori = Mag + len, *W = Ori + len;
    float *RBin = W + len, *CBin = RBin + len, *hist = CBin + len;

    for( i = 0; i < d+2; i++ )
    {
        for( j = 0; j < d+2; j++ )
            for( k = 0; k < n+2; k++ )
                hist[(i*(d+2) + j)*(n+2) + k] = 0.;
    }

    for( i = -radius, k = 0; i <= radius; i++ )
        for( j = -radius; j <= radius; j++ )
        {
            /*
             Calculate sample's histogram array coords rotated relative to ori.
             Subtract 0.5 so samples that fall e.g. in the center of row 1 (i.e.
             r_rot = 1.5) have full weight placed in row 1 after interpolation.
             */
            float c_rot = j * cos_t - i * sin_t;
            float r_rot = j * sin_t + i * cos_t;
            float rbin = r_rot + d/2 - 0.5f;
            float cbin = c_rot + d/2 - 0.5f;
            int r = pt.y + i, c = pt.x + j;

            if( rbin > -1 && rbin < d && cbin > -1 && cbin < d &&
               r > 0 && r < rows - 1 && c > 0 && c < cols - 1 )
            {
                float dx = (float)(img.at<short>(r, c+1) - img.at<short>(r, c-1));
                float dy = (float)(img.at<short>(r-1, c) - img.at<short>(r+1, c));
                X[k] = dx; Y[k] = dy; RBin[k] = rbin; CBin[k] = cbin;
                W[k] = (c_rot * c_rot + r_rot * r_rot)*exp_scale;
                k++;
            }
        }

    len = k;
    fastAtan2(Y, X, Ori, len, true);
    magnitude(X, Y, Mag, len);
    exp(W, W, len);

    for( k = 0; k < len; k++ )
    {
        float rbin = RBin[k], cbin = CBin[k];
        float obin = (Ori[k] - ori)*bins_per_rad;
        float mag = Mag[k]*W[k];

        int r0 = cvFloor( rbin );
        int c0 = cvFloor( cbin );
        int o0 = cvFloor( obin );
        rbin -= r0;
        cbin -= c0;
        obin -= o0;

        if( o0 < 0 )
            o0 += n;
        if( o0 >= n )
            o0 -= n;

        // histogram update using tri-linear interpolation
        float v_r1 = mag*rbin, v_r0 = mag - v_r1;
        float v_rc11 = v_r1*cbin, v_rc10 = v_r1 - v_rc11;
        float v_rc01 = v_r0*cbin, v_rc00 = v_r0 - v_rc01;
        float v_rco111 = v_rc11*obin, v_rco110 = v_rc11 - v_rco111;
        float v_rco101 = v_rc10*obin, v_rco100 = v_rc10 - v_rco101;
        float v_rco011 = v_rc01*obin, v_rco010 = v_rc01 - v_rco011;
        float v_rco001 = v_rc00*obin, v_rco000 = v_rc00 - v_rco001;

        int idx = ((r0+1)*(d+2) + c0+1)*(n+2) + o0;
        hist[idx] += v_rco000;
        hist[idx+1] += v_rco001;
        hist[idx+(n+2)] += v_rco010;
        hist[idx+(n+3)] += v_rco011;
        hist[idx+(d+2)*(n+2)] += v_rco100;
        hist[idx+(d+2)*(n+2)+1] += v_rco101;
        hist[idx+(d+3)*(n+2)] += v_rco110;
        hist[idx+(d+3)*(n+2)+1] += v_rco111;
    }

    // finalize histogram, since the orientation histograms are circular
    for( i = 0; i < d; i++ )
        for( j = 0; j < d; j++ )
        {
            int idx = ((i+1)*(d+2) + (j+1))*(n+2);
            hist[idx] += hist[idx+n];
            hist[idx+1] += hist[idx+n+1];
            for( k = 0; k < n; k++ )
                dst[(i*d + j)*n + k] = hist[idx+k];
        }
    // copy histogram to the descriptor,
    // apply hysteresis thresholding
    // and scale the result, so that it can be easily converted
    // to byte array
    float nrm2 = 0;
    len = d*d*n;
    for( k = 0; k < len; k++ )
        nrm2 += dst[k]*dst[k];
    float thr = std::sqrt(nrm2)*SIFT_DESCR_MAG_THR;
    for( i = 0, nrm2 = 0; i < k; i++ )
    {
        float val = std::min(dst[i], thr);
        dst[i] = val;
        nrm2 += val*val;
    }
    nrm2 = SIFT_INT_DESCR_FCTR/std::max(std::sqrt(nrm2), FLT_EPSILON);
    for( k = 0; k < len; k++ )
    {
        dst[k] = saturate_cast<uchar>(dst[k]*nrm2);
    }
}

static void calcDescriptors(const vector<Mat>& gpyr, const vector<KeyPoint>& keypoints,
                            Mat& descriptors, int nOctaveLayers )
{
    int d = SIFT_DESCR_WIDTH, n = SIFT_DESCR_HIST_BINS;

    for( size_t i = 0; i < keypoints.size(); i++ )
    {
        KeyPoint kpt = keypoints[i];
        int octv=kpt.octave & 255, layer=(kpt.octave >> 8) & 255;
        float scale = 1.f/(1 << octv);
        float size=kpt.size*scale;
        Point2f ptf(kpt.pt.x*scale, kpt.pt.y*scale);
        const Mat& img = gpyr[octv*(nOctaveLayers + 3) + layer];

<<<<<<< HEAD
        calcSIFTDescriptor(img, ptf, kpt.angle, size*0.5f, d, n, descriptors.ptr<float>((int)i));
=======
        float angle = 360.f - kpt.angle;
        if(std::abs(angle - 360.f) < FLT_EPSILON)
           angle = 0.f;
        calcSIFTDescriptor(img, ptf, angle, size*0.5f, d, n, descriptors.ptr<float>((int)i));
>>>>>>> f4e33ea0
    }
}

//////////////////////////////////////////////////////////////////////////////////////////

SIFT::SIFT( int _nfeatures, int _nOctaveLayers,
           double _contrastThreshold, double _edgeThreshold, double _sigma )
    : nfeatures(_nfeatures), nOctaveLayers(_nOctaveLayers),
    contrastThreshold(_contrastThreshold), edgeThreshold(_edgeThreshold), sigma(_sigma)
{
}

int SIFT::descriptorSize() const
{
    return SIFT_DESCR_WIDTH*SIFT_DESCR_WIDTH*SIFT_DESCR_HIST_BINS;
}

int SIFT::descriptorType() const
{
    return CV_32F;
}


void SIFT::operator()(InputArray _image, InputArray _mask,
                      vector<KeyPoint>& keypoints) const
{
    (*this)(_image, _mask, keypoints, noArray());
}


void SIFT::operator()(InputArray _image, InputArray _mask,
                      vector<KeyPoint>& keypoints,
                      OutputArray _descriptors,
                      bool useProvidedKeypoints) const
{
    Mat image = _image.getMat(), mask = _mask.getMat();

    if( image.empty() || image.depth() != CV_8U )
        CV_Error( CV_StsBadArg, "image is empty or has incorrect depth (!=CV_8U)" );

    if( !mask.empty() && mask.type() != CV_8UC1 )
        CV_Error( CV_StsBadArg, "mask has incorrect type (!=CV_8UC1)" );

    Mat base = createInitialImage(image, false, (float)sigma);
    vector<Mat> gpyr, dogpyr;
    int nOctaves = cvRound(log( (double)std::min( base.cols, base.rows ) ) / log(2.) - 2);

    //double t, tf = getTickFrequency();
    //t = (double)getTickCount();
    buildGaussianPyramid(base, gpyr, nOctaves);
    buildDoGPyramid(gpyr, dogpyr);

    //t = (double)getTickCount() - t;
    //printf("pyramid construction time: %g\n", t*1000./tf);

    if( !useProvidedKeypoints )
    {
        //t = (double)getTickCount();
        findScaleSpaceExtrema(gpyr, dogpyr, keypoints);
        KeyPointsFilter::removeDuplicated( keypoints );

        if( !mask.empty() )
            KeyPointsFilter::runByPixelsMask( keypoints, mask );

        if( nfeatures > 0 )
            KeyPointsFilter::retainBest(keypoints, nfeatures);
        //t = (double)getTickCount() - t;
        //printf("keypoint detection time: %g\n", t*1000./tf);
    }
    else
    {
        // filter keypoints by mask
        //KeyPointsFilter::runByPixelsMask( keypoints, mask );
    }

    if( _descriptors.needed() )
    {
        //t = (double)getTickCount();
        int dsize = descriptorSize();
        _descriptors.create((int)keypoints.size(), dsize, CV_32F);
        Mat descriptors = _descriptors.getMat();

        calcDescriptors(gpyr, keypoints, descriptors, nOctaveLayers);
        //t = (double)getTickCount() - t;
        //printf("descriptor extraction time: %g\n", t*1000./tf);
    }
}

void SIFT::detectImpl( const Mat& image, vector<KeyPoint>& keypoints, const Mat& mask) const
{
    (*this)(image, mask, keypoints, noArray());
}

void SIFT::computeImpl( const Mat& image, vector<KeyPoint>& keypoints, Mat& descriptors) const
{
    (*this)(image, Mat(), keypoints, descriptors, true);
}

}<|MERGE_RESOLUTION|>--- conflicted
+++ resolved
@@ -652,14 +652,10 @@
         Point2f ptf(kpt.pt.x*scale, kpt.pt.y*scale);
         const Mat& img = gpyr[octv*(nOctaveLayers + 3) + layer];
 
-<<<<<<< HEAD
-        calcSIFTDescriptor(img, ptf, kpt.angle, size*0.5f, d, n, descriptors.ptr<float>((int)i));
-=======
         float angle = 360.f - kpt.angle;
         if(std::abs(angle - 360.f) < FLT_EPSILON)
            angle = 0.f;
         calcSIFTDescriptor(img, ptf, angle, size*0.5f, d, n, descriptors.ptr<float>((int)i));
->>>>>>> f4e33ea0
     }
 }
 
