// This file is part of OpenCV project.
// It is subject to the license terms in the LICENSE file found in the top-level directory
// of this distribution and at http://opencv.org/license.html.

// Copyright (C) 2018-2019, Intel Corporation, all rights reserved.
// Third party copyrights are property of their respective owners.


#include "test_precomp.hpp"
#include "npy_blob.hpp"
#include <opencv2/dnn/shape_utils.hpp>
namespace opencv_test { namespace {

template<typename TString>
static std::string _tf(TString filename, bool required = true)
{
    return findDataFile(std::string("dnn/onnx/") + filename, required);
}

class Test_ONNX_layers : public DNNTestLayer
{
public:
    bool required;

    Test_ONNX_layers() : required(true) { }

    enum Extension
    {
        npy,
        pb
    };

    void testONNXModels(const String& basename, const Extension ext = npy,
                        const double l1 = 0, const float lInf = 0, const bool useSoftmax = false,
                        bool checkNoFallbacks = true, int numInps = 1)
    {
        String onnxmodel = _tf("models/" + basename + ".onnx", required);
        std::vector<Mat> inps(numInps);
        Mat ref;
        if (ext == npy) {
            for (int i = 0; i < numInps; ++i)
                inps[i] = blobFromNPY(_tf("data/input_" + basename + (numInps > 1 ? format("_%d", i) : "") + ".npy"));
            ref = blobFromNPY(_tf("data/output_" + basename + ".npy"));
        }
        else if (ext == pb) {
            for (int i = 0; i < numInps; ++i)
                inps[i] = readTensorFromONNX(_tf("data/input_" + basename + (numInps > 1 ? format("_%d", i) : "") + ".pb"));
            ref = readTensorFromONNX(_tf("data/output_" + basename + ".pb"));
        }
        else
            CV_Error(Error::StsUnsupportedFormat, "Unsupported extension");

        checkBackend(&inps[0], &ref);
        Net net = readNetFromONNX(onnxmodel);
        ASSERT_FALSE(net.empty());

        net.setPreferableBackend(backend);
        net.setPreferableTarget(target);

        std::vector<String> inputNames;
        for (int i = 0; i < numInps; ++i)
            inputNames.push_back(format("%d", i));
        net.setInputsNames(inputNames);

        for (int i = 0; i < numInps; ++i)
            net.setInput(inps[i], inputNames[i]);
        Mat out = net.forward("");

        if (useSoftmax)
        {
            LayerParams lp;
            Net netSoftmax;
            netSoftmax.addLayerToPrev("softmaxLayer", "Softmax", lp);
            netSoftmax.setPreferableBackend(DNN_BACKEND_OPENCV);

            netSoftmax.setInput(out);
            out = netSoftmax.forward();

            netSoftmax.setInput(ref);
            ref = netSoftmax.forward();
        }
        normAssert(ref, out, "", l1 ? l1 : default_l1, lInf ? lInf : default_lInf);
        if (checkNoFallbacks)
            expectNoFallbacksFromIE(net);
    }
};

TEST_P(Test_ONNX_layers, InstanceNorm)
{
    if(backend == DNN_BACKEND_CUDA)
        applyTestTag(CV_TEST_TAG_DNN_SKIP_CUDA); /* MVN is not supported */

    if (target == DNN_TARGET_MYRIAD)
        testONNXModels("instancenorm", npy, 0, 0, false, false);
    else
        testONNXModels("instancenorm", npy);
}

TEST_P(Test_ONNX_layers, MaxPooling)
{
#if defined(INF_ENGINE_RELEASE) && INF_ENGINE_VER_MAJOR_GE(2020020000)
    if (backend == DNN_BACKEND_INFERENCE_ENGINE_NGRAPH && target == DNN_TARGET_MYRIAD)
        applyTestTag(CV_TEST_TAG_DNN_SKIP_IE_MYRIAD, CV_TEST_TAG_DNN_SKIP_IE_NGRAPH, CV_TEST_TAG_DNN_SKIP_IE_VERSION);
#endif
    testONNXModels("maxpooling", npy, 0, 0, false, false);
}
TEST_P(Test_ONNX_layers, MaxPooling_2)
{
    testONNXModels("two_maxpooling", npy, 0, 0, false, false);
}

TEST_P(Test_ONNX_layers, Convolution)
{
    testONNXModels("convolution");
    testONNXModels("conv_asymmetric_pads");
}

TEST_P(Test_ONNX_layers, Convolution_variable_weight)
{
    if ((backend == DNN_BACKEND_INFERENCE_ENGINE_NGRAPH ||
         backend == DNN_BACKEND_INFERENCE_ENGINE_NN_BUILDER_2019) && target == DNN_TARGET_MYRIAD)
        applyTestTag(CV_TEST_TAG_DNN_SKIP_IE_MYRIAD, CV_TEST_TAG_DNN_SKIP_IE_NN_BUILDER, CV_TEST_TAG_DNN_SKIP_IE_NGRAPH);

    if (backend == DNN_BACKEND_CUDA)
        applyTestTag(CV_TEST_TAG_DNN_SKIP_CUDA); // not supported
    if (backend == DNN_BACKEND_VKCOM)
        applyTestTag(CV_TEST_TAG_DNN_SKIP_VULKAN); // not supported
    String basename = "conv_variable_w";
    Net net = readNetFromONNX(_tf("models/" + basename + ".onnx"));
    ASSERT_FALSE(net.empty());

    net.setPreferableBackend(backend);
    net.setPreferableTarget(target);

    for (int i = 0; i < 2; i++)
    {
        Mat input = blobFromNPY(_tf("data/input_" + basename + format("_%d", i) + "_0.npy"));
        Mat weights = blobFromNPY(_tf("data/input_" + basename + format("_%d", i) + "_1.npy"));
        Mat ref = blobFromNPY(_tf("data/output_" + basename + format("_%d", i) + ".npy"));

        net.setInput(input, "0");
        net.setInput(weights, "1");

        Mat out = net.forward();
        normAssert(ref, out, "", default_l1, default_lInf);
    }
}

TEST_P(Test_ONNX_layers, Convolution_variable_weight_bias)
{
    if ((backend == DNN_BACKEND_INFERENCE_ENGINE_NGRAPH ||
         backend == DNN_BACKEND_INFERENCE_ENGINE_NN_BUILDER_2019) && target == DNN_TARGET_MYRIAD)
        applyTestTag(CV_TEST_TAG_DNN_SKIP_IE_MYRIAD, CV_TEST_TAG_DNN_SKIP_IE_NN_BUILDER, CV_TEST_TAG_DNN_SKIP_IE_NGRAPH);

    if (backend == DNN_BACKEND_CUDA)
        applyTestTag(CV_TEST_TAG_DNN_SKIP_CUDA); // not supported
    if (backend == DNN_BACKEND_VKCOM)
        applyTestTag(CV_TEST_TAG_DNN_SKIP_VULKAN); // not supported

    if (backend == DNN_BACKEND_INFERENCE_ENGINE_NGRAPH && target == DNN_TARGET_CPU &&
        getInferenceEngineCPUType() == CV_DNN_INFERENCE_ENGINE_CPU_TYPE_ARM_COMPUTE)
        applyTestTag(CV_TEST_TAG_DNN_SKIP_IE_ARM_CPU, CV_TEST_TAG_DNN_SKIP_IE_NGRAPH);

    String basename = "conv_variable_wb";
    Net net = readNetFromONNX(_tf("models/" + basename + ".onnx"));
    ASSERT_FALSE(net.empty());

    net.setPreferableBackend(backend);
    net.setPreferableTarget(target);

    for (int i = 0; i < 2; i++)
    {
        Mat input = blobFromNPY(_tf("data/input_" + basename + format("_%d", i) + "_0.npy"));
        Mat weights = blobFromNPY(_tf("data/input_" + basename + format("_%d", i) + "_1.npy"));
        Mat bias = blobFromNPY(_tf("data/input_" + basename + format("_%d", i) + "_2.npy"));
        Mat ref = blobFromNPY(_tf("data/output_" + basename + format("_%d", i) + ".npy"));

        net.setInput(input, "0");
        net.setInput(weights, "1");
        net.setInput(bias, "bias");

        Mat out = net.forward();
        normAssert(ref, out, "", default_l1, default_lInf);
    }
}

TEST_P(Test_ONNX_layers, Gather)
{
    if (backend == DNN_BACKEND_INFERENCE_ENGINE_NN_BUILDER_2019 && target == DNN_TARGET_MYRIAD)
        applyTestTag(CV_TEST_TAG_DNN_SKIP_IE_MYRIAD, CV_TEST_TAG_DNN_SKIP_IE_NN_BUILDER);
    testONNXModels("gather");
    // GPU plugin unsupported slice for constant
    if (backend == DNN_BACKEND_INFERENCE_ENGINE_NGRAPH && (target == DNN_TARGET_OPENCL || target == DNN_TARGET_OPENCL_FP16))
        applyTestTag(CV_TEST_TAG_DNN_SKIP_IE_OPENCL, CV_TEST_TAG_DNN_SKIP_IE_OPENCL_FP16, CV_TEST_TAG_DNN_SKIP_IE_NGRAPH);
    testONNXModels("gather_scalar", npy, 0, 0, false, false);
}

TEST_P(Test_ONNX_layers, Convolution3D)
{
    testONNXModels("conv3d");
}

TEST_P(Test_ONNX_layers, Convolution3D_bias)
{
    testONNXModels("conv3d_bias");
}

TEST_P(Test_ONNX_layers, Two_convolution)
{
#if defined(INF_ENGINE_RELEASE)
    if (backend == DNN_BACKEND_INFERENCE_ENGINE_NN_BUILDER_2019 && target == DNN_TARGET_MYRIAD
        && getInferenceEngineVPUType() == CV_DNN_INFERENCE_ENGINE_VPU_TYPE_MYRIAD_X
    )
        applyTestTag(CV_TEST_TAG_DNN_SKIP_IE_MYRIAD_X, CV_TEST_TAG_DNN_SKIP_IE_NN_BUILDER);
#endif
    // Reference output values are in range [-0.855, 0.611]
    testONNXModels("two_convolution");
}

TEST_P(Test_ONNX_layers, Deconvolution)
{
    testONNXModels("deconvolution", npy, 0, 0, false, false);
    testONNXModels("two_deconvolution", npy, 0, 0, false, false);
    testONNXModels("deconvolution_group", npy, 0, 0, false, false);
    testONNXModels("deconvolution_output_shape", npy, 0, 0, false, false);
    if (target != DNN_TARGET_CUDA_FP16) // bug
        testONNXModels("deconv_adjpad_2d", npy, 0, 0, false, false);
}

TEST_P(Test_ONNX_layers, Deconvolution3D)
{
#if defined(INF_ENGINE_RELEASE) && INF_ENGINE_VER_MAJOR_EQ(2021040000)
    if (backend == DNN_BACKEND_INFERENCE_ENGINE_NGRAPH)
    {
        // [ GENERAL_ERROR ] vpu/graph_transformer/src/frontend/frontend.cpp:439 Failed to compile layer "2":
        // [ GENERAL_ERROR ] vpu/graph_transformer/src/model/model.cpp:198 duplicateData error: while duplicating 2@weights Const data got different desc and content byte sizes (162 and 486 respectively)
        if (target == DNN_TARGET_MYRIAD)
            applyTestTag(CV_TEST_TAG_DNN_SKIP_IE_MYRIAD, CV_TEST_TAG_DNN_SKIP_IE_NGRAPH, CV_TEST_TAG_DNN_SKIP_IE_VERSION);
    }
#endif
<<<<<<< HEAD
    if (backend == DNN_BACKEND_CUDA)
    {
        // ok
    }
    else if (backend == DNN_BACKEND_OPENCV || target != DNN_TARGET_CPU)
        throw SkipTestException("Only DLIE backend on CPU is supported");
=======

    if (backend == DNN_BACKEND_OPENCV)
        throw SkipTestException("OpenCV backend is not supported");  // FIXIT use tags

>>>>>>> 35ff9af6
    testONNXModels("deconv3d");
}

TEST_P(Test_ONNX_layers, Deconvolution3D_bias)
{
#if defined(INF_ENGINE_RELEASE) && INF_ENGINE_VER_MAJOR_EQ(2021040000)
    if (backend == DNN_BACKEND_INFERENCE_ENGINE_NGRAPH)
    {
        // [ GENERAL_ERROR ] vpu/graph_transformer/src/frontend/frontend.cpp:439 Failed to compile layer "2":
        // [ GENERAL_ERROR ] vpu/graph_transformer/src/model/model.cpp:198 duplicateData error: while duplicating 2@weights Const data got different desc and content byte sizes (162 and 486 respectively)
        if (target == DNN_TARGET_MYRIAD)
            applyTestTag(CV_TEST_TAG_DNN_SKIP_IE_MYRIAD, CV_TEST_TAG_DNN_SKIP_IE_NGRAPH, CV_TEST_TAG_DNN_SKIP_IE_VERSION);
    }
#endif

    if (backend == DNN_BACKEND_OPENCV)
        throw SkipTestException("OpenCV backend is not supported");  // FIXIT use tags

    testONNXModels("deconv3d_bias");
}

TEST_P(Test_ONNX_layers, Deconvolution3D_pad)
{
#if defined(INF_ENGINE_RELEASE) && INF_ENGINE_VER_MAJOR_EQ(2021040000)
    if (backend == DNN_BACKEND_INFERENCE_ENGINE_NGRAPH)
    {
        // [ GENERAL_ERROR ] vpu/graph_transformer/src/frontend/frontend.cpp:439 Failed to compile layer "2":
        // [ GENERAL_ERROR ] vpu/graph_transformer/src/model/model.cpp:198 duplicateData error: while duplicating 2@weights Const data got different desc and content byte sizes (162 and 486 respectively)
        if (target == DNN_TARGET_MYRIAD)
            applyTestTag(CV_TEST_TAG_DNN_SKIP_IE_MYRIAD, CV_TEST_TAG_DNN_SKIP_IE_NGRAPH, CV_TEST_TAG_DNN_SKIP_IE_VERSION);
    }
#endif

    if (backend == DNN_BACKEND_OPENCV)
        throw SkipTestException("OpenCV backend is not supported");  // FIXIT use tags

    testONNXModels("deconv3d_pad");
}

TEST_P(Test_ONNX_layers, Deconvolution3D_adjpad)
{
#if defined(INF_ENGINE_RELEASE) && INF_ENGINE_VER_MAJOR_EQ(2021040000)
    if (backend == DNN_BACKEND_INFERENCE_ENGINE_NGRAPH)
    {
        // [ GENERAL_ERROR ] vpu/graph_transformer/src/frontend/frontend.cpp:439 Failed to compile layer "2":
        // [ GENERAL_ERROR ] vpu/graph_transformer/src/model/model.cpp:198 duplicateData error: while duplicating 2@weights Const data got different desc and content byte sizes (162 and 486 respectively)
        if (target == DNN_TARGET_MYRIAD)
            applyTestTag(CV_TEST_TAG_DNN_SKIP_IE_MYRIAD, CV_TEST_TAG_DNN_SKIP_IE_NGRAPH, CV_TEST_TAG_DNN_SKIP_IE_VERSION);
    }
#endif

    if (backend == DNN_BACKEND_OPENCV)
        throw SkipTestException("OpenCV backend is not supported");  // FIXIT use tags

    testONNXModels("deconv3d_adjpad");
}

TEST_P(Test_ONNX_layers, Dropout)
{
    testONNXModels("dropout");
}

TEST_P(Test_ONNX_layers, Linear)
{
    if (backend == DNN_BACKEND_OPENCV && target == DNN_TARGET_OPENCL_FP16)
        applyTestTag(CV_TEST_TAG_DNN_SKIP_OPENCL_FP16);
    testONNXModels("linear");
}

TEST_P(Test_ONNX_layers, ReLU)
{
    testONNXModels("ReLU");
}

TEST_P(Test_ONNX_layers, PReLU)
{
    testONNXModels("PReLU_slope");
}

TEST_P(Test_ONNX_layers, Clip)
{
    testONNXModels("clip", npy);
}

TEST_P(Test_ONNX_layers, Shape)
{
    testONNXModels("shape_of_constant");
}

TEST_P(Test_ONNX_layers, ReduceMean)
{
    testONNXModels("reduce_mean");
    testONNXModels("reduce_mean_axis1");
    testONNXModels("reduce_mean_axis2");
}

TEST_P(Test_ONNX_layers, ReduceSum)
{
    testONNXModels("reduce_sum");
}

TEST_P(Test_ONNX_layers, ReduceMax)
{
    testONNXModels("reduce_max");
    testONNXModels("reduce_max_axis_0");
    testONNXModels("reduce_max_axis_1");
}

TEST_P(Test_ONNX_layers, Min)
{
    testONNXModels("min", npy, 0, 0, false, true, 2);
}

TEST_P(Test_ONNX_layers, Scale)
{
    if (backend == DNN_BACKEND_INFERENCE_ENGINE_NN_BUILDER_2019)
        applyTestTag(CV_TEST_TAG_DNN_SKIP_IE_NN_BUILDER);
    testONNXModels("scale");
    testONNXModels("scale_broadcast", npy, 0, 0, false, true, 3);
    testONNXModels("scale_broadcast_mid", npy, 0, 0, false, true, 2);
}

TEST_P(Test_ONNX_layers, ReduceMean3D)
{
<<<<<<< HEAD
    if (backend == DNN_BACKEND_CUDA)
    {
        // ok
    }
    else if (backend == DNN_BACKEND_INFERENCE_ENGINE_NN_BUILDER_2019 && target != DNN_TARGET_CPU)
=======
#if defined(INF_ENGINE_RELEASE) && INF_ENGINE_VER_MAJOR_LT(2021040000)
    if (backend == DNN_BACKEND_INFERENCE_ENGINE_NN_BUILDER_2019 && target != DNN_TARGET_CPU)
>>>>>>> 35ff9af6
        applyTestTag(CV_TEST_TAG_DNN_SKIP_IE_NN_BUILDER);  // Only CPU on DLIE backend is supported
    else if (backend == DNN_BACKEND_INFERENCE_ENGINE_NGRAPH && target != DNN_TARGET_CPU)
        applyTestTag(CV_TEST_TAG_DNN_SKIP_IE_NGRAPH);  // Only CPU on DLIE backend is supported
<<<<<<< HEAD
    else if (target != DNN_TARGET_CPU)
        throw SkipTestException("Only CPU is supported");
=======
#endif
    if (backend == DNN_BACKEND_OPENCV && target != DNN_TARGET_CPU)
        throw SkipTestException("Only CPU is supported");  // FIXIT use tags
>>>>>>> 35ff9af6

    testONNXModels("reduce_mean3d");
}

TEST_P(Test_ONNX_layers, MaxPooling_Sigmoid)
{
    testONNXModels("maxpooling_sigmoid");
}

TEST_P(Test_ONNX_layers, Cast)
{
    testONNXModels("cast");
}

TEST_P(Test_ONNX_layers, Power)
{
    testONNXModels("pow2", npy, 0, 0, false, false);
}

TEST_P(Test_ONNX_layers, Exp)
{
    if (backend == DNN_BACKEND_INFERENCE_ENGINE_NN_BUILDER_2019)
        applyTestTag(CV_TEST_TAG_DNN_SKIP_IE_NN_BUILDER);
    testONNXModels("exp");
}

TEST_P(Test_ONNX_layers, Elementwise_Ceil)
{
    if (backend == DNN_BACKEND_INFERENCE_ENGINE_NN_BUILDER_2019)
        applyTestTag(CV_TEST_TAG_DNN_SKIP_IE_NN_BUILDER);
    if (backend == DNN_BACKEND_INFERENCE_ENGINE_NGRAPH)
        applyTestTag(CV_TEST_TAG_DNN_SKIP_IE_NGRAPH);
    testONNXModels("ceil");
}

TEST_P(Test_ONNX_layers, Elementwise_Floor)
{
    if (backend == DNN_BACKEND_INFERENCE_ENGINE_NN_BUILDER_2019)
        applyTestTag(CV_TEST_TAG_DNN_SKIP_IE_NN_BUILDER);
    if (backend == DNN_BACKEND_INFERENCE_ENGINE_NGRAPH)
        applyTestTag(CV_TEST_TAG_DNN_SKIP_IE_NGRAPH);
    testONNXModels("floor");
}

TEST_P(Test_ONNX_layers, Elementwise_Log)
{
    if (backend == DNN_BACKEND_INFERENCE_ENGINE_NN_BUILDER_2019)
        applyTestTag(CV_TEST_TAG_DNN_SKIP_IE_NN_BUILDER);
    if (backend == DNN_BACKEND_INFERENCE_ENGINE_NGRAPH)
        applyTestTag(CV_TEST_TAG_DNN_SKIP_IE_NGRAPH);
    testONNXModels("log");
}

TEST_P(Test_ONNX_layers, Elementwise_Round)
{
    if (backend == DNN_BACKEND_INFERENCE_ENGINE_NN_BUILDER_2019)
        applyTestTag(CV_TEST_TAG_DNN_SKIP_IE_NN_BUILDER);
    if (backend == DNN_BACKEND_INFERENCE_ENGINE_NGRAPH)
        applyTestTag(CV_TEST_TAG_DNN_SKIP_IE_NGRAPH);
    testONNXModels("round");
}

TEST_P(Test_ONNX_layers, Elementwise_Sqrt)
{
    if (backend == DNN_BACKEND_INFERENCE_ENGINE_NN_BUILDER_2019)
        applyTestTag(CV_TEST_TAG_DNN_SKIP_IE_NN_BUILDER);
    if (backend == DNN_BACKEND_INFERENCE_ENGINE_NGRAPH)
        applyTestTag(CV_TEST_TAG_DNN_SKIP_IE_NGRAPH);
    testONNXModels("sqrt");
}

TEST_P(Test_ONNX_layers, Elementwise_not)
{
    if (backend == DNN_BACKEND_INFERENCE_ENGINE_NN_BUILDER_2019)
        applyTestTag(CV_TEST_TAG_DNN_SKIP_IE_NN_BUILDER);
    if (backend == DNN_BACKEND_INFERENCE_ENGINE_NGRAPH)
        applyTestTag(CV_TEST_TAG_DNN_SKIP_IE_NGRAPH);
    testONNXModels("not");
}

TEST_P(Test_ONNX_layers, Compare)
{
    if (backend == DNN_BACKEND_INFERENCE_ENGINE_NN_BUILDER_2019)
        applyTestTag(CV_TEST_TAG_DNN_SKIP_IE_NN_BUILDER);
    if (backend == DNN_BACKEND_INFERENCE_ENGINE_NGRAPH)
        applyTestTag(CV_TEST_TAG_DNN_SKIP_IE_NGRAPH);
    testONNXModels("equal");
    testONNXModels("greater");
    testONNXModels("less");
}

TEST_P(Test_ONNX_layers, CompareSameDims)
{
    if (backend == DNN_BACKEND_INFERENCE_ENGINE_NN_BUILDER_2019)
        applyTestTag(CV_TEST_TAG_DNN_SKIP_IE_NN_BUILDER);
    if (backend == DNN_BACKEND_INFERENCE_ENGINE_NGRAPH)
        applyTestTag(CV_TEST_TAG_DNN_SKIP_IE_NGRAPH);
    testONNXModels("equal_same_dims", npy, 0, 0, false, true, 2);
    testONNXModels("greater_same_dims", npy, 0, 0, false, true, 2);
    testONNXModels("less_same_dims", npy, 0, 0, false, true, 2);
}

TEST_P(Test_ONNX_layers, Concatenation)
{
    if (backend == DNN_BACKEND_INFERENCE_ENGINE_NN_BUILDER_2019)
    {
        if (target == DNN_TARGET_OPENCL_FP16) applyTestTag(CV_TEST_TAG_DNN_SKIP_IE_OPENCL_FP16, CV_TEST_TAG_DNN_SKIP_IE_NN_BUILDER);
        if (target == DNN_TARGET_OPENCL)      applyTestTag(CV_TEST_TAG_DNN_SKIP_IE_OPENCL, CV_TEST_TAG_DNN_SKIP_IE_NN_BUILDER);
        if (target == DNN_TARGET_MYRIAD)      applyTestTag(CV_TEST_TAG_DNN_SKIP_IE_MYRIAD, CV_TEST_TAG_DNN_SKIP_IE_NN_BUILDER);
    }
    testONNXModels("concatenation");
    testONNXModels("concat_const_blobs");
}

TEST_P(Test_ONNX_layers, Eltwise3D)
{
#if defined(INF_ENGINE_RELEASE) && INF_ENGINE_VER_MAJOR_LT(2021040000)
    if (backend == DNN_BACKEND_INFERENCE_ENGINE_NN_BUILDER_2019 && target != DNN_TARGET_CPU)
        applyTestTag(CV_TEST_TAG_DNN_SKIP_IE_NN_BUILDER);  // Only CPU on DLIE backend is supported
    if (backend == DNN_BACKEND_INFERENCE_ENGINE_NGRAPH && target != DNN_TARGET_CPU)
        applyTestTag(CV_TEST_TAG_DNN_SKIP_IE_NGRAPH);  // Only CPU on DLIE backend is supported
#endif
    testONNXModels("eltwise3d");
}

TEST_P(Test_ONNX_layers, AveragePooling)
{
    testONNXModels("average_pooling");
}

TEST_P(Test_ONNX_layers, MaxPooling3D)
{
#if defined(INF_ENGINE_RELEASE) && INF_ENGINE_VER_MAJOR_EQ(2021040000)
    if (backend == DNN_BACKEND_INFERENCE_ENGINE_NGRAPH)
    {
        // accuracy
        if (target == DNN_TARGET_OPENCL || target == DNN_TARGET_OPENCL_FP16)
            applyTestTag(target == DNN_TARGET_OPENCL ? CV_TEST_TAG_DNN_SKIP_IE_OPENCL : CV_TEST_TAG_DNN_SKIP_IE_OPENCL_FP16,
                CV_TEST_TAG_DNN_SKIP_IE_NGRAPH, CV_TEST_TAG_DNN_SKIP_IE_VERSION
            );
        // IE exception: [ GENERAL_ERROR ]  AssertionFailed: !expired()
        if (target == DNN_TARGET_MYRIAD)
            applyTestTag(CV_TEST_TAG_DNN_SKIP_IE_MYRIAD, CV_TEST_TAG_DNN_SKIP_IE_NGRAPH, CV_TEST_TAG_DNN_SKIP_IE_VERSION);
    }
#endif
<<<<<<< HEAD
    if (backend == DNN_BACKEND_CUDA)
    {
        // ok
    }
    else if (backend == DNN_BACKEND_INFERENCE_ENGINE_NN_BUILDER_2019 && target != DNN_TARGET_CPU)
=======
#if defined(INF_ENGINE_RELEASE) && INF_ENGINE_VER_MAJOR_LT(2021040000)
    if (backend == DNN_BACKEND_INFERENCE_ENGINE_NN_BUILDER_2019 && target != DNN_TARGET_CPU)
>>>>>>> 35ff9af6
        applyTestTag(CV_TEST_TAG_DNN_SKIP_IE_NN_BUILDER);  // Only CPU on DLIE backend is supported
    else if (backend == DNN_BACKEND_INFERENCE_ENGINE_NGRAPH && target != DNN_TARGET_CPU)
        applyTestTag(CV_TEST_TAG_DNN_SKIP_IE_NGRAPH);  // Only CPU on DLIE backend is supported
<<<<<<< HEAD
    else if (target != DNN_TARGET_CPU)
        throw SkipTestException("Only CPU is supported");
=======
#endif
    if (backend == DNN_BACKEND_OPENCV && target != DNN_TARGET_CPU)
        throw SkipTestException("Only CPU is supported");  // FIXIT use tags

>>>>>>> 35ff9af6
    testONNXModels("max_pool3d", npy, 0, 0, false, false);
}

TEST_P(Test_ONNX_layers, AvePooling3D)
{
<<<<<<< HEAD
#if defined(INF_ENGINE_RELEASE) && INF_ENGINE_VER_MAJOR_LT(2019010000)
    applyTestTag(CV_TEST_TAG_DNN_SKIP_IE_VERSION);
#endif
    if (backend == DNN_BACKEND_CUDA)
    {
        // ok
    }
    else if (backend == DNN_BACKEND_INFERENCE_ENGINE_NN_BUILDER_2019 && target != DNN_TARGET_CPU)
=======
#if defined(INF_ENGINE_RELEASE) && INF_ENGINE_VER_MAJOR_LT(2021040000)
    if (backend == DNN_BACKEND_INFERENCE_ENGINE_NN_BUILDER_2019 && target != DNN_TARGET_CPU)
>>>>>>> 35ff9af6
        applyTestTag(CV_TEST_TAG_DNN_SKIP_IE_NN_BUILDER);  // Only CPU on DLIE backend is supported
    else if (backend == DNN_BACKEND_INFERENCE_ENGINE_NGRAPH && target != DNN_TARGET_CPU)
        applyTestTag(CV_TEST_TAG_DNN_SKIP_IE_NGRAPH);  // Only CPU on DLIE backend is supported
<<<<<<< HEAD
    else if (target != DNN_TARGET_CPU)
        throw SkipTestException("Only CPU is supported");
=======
#endif
    if (backend == DNN_BACKEND_OPENCV && target != DNN_TARGET_CPU)
        throw SkipTestException("Only CPU is supported");  // FIXIT use tags

>>>>>>> 35ff9af6
    testONNXModels("ave_pool3d");
}

TEST_P(Test_ONNX_layers, PoolConv3D)
{
<<<<<<< HEAD
#if defined(INF_ENGINE_RELEASE) && INF_ENGINE_VER_MAJOR_LT(2019010000)
    applyTestTag(CV_TEST_TAG_DNN_SKIP_IE_VERSION);
#endif
    if (backend == DNN_BACKEND_CUDA)
    {
        // ok
    }
    else if (backend == DNN_BACKEND_INFERENCE_ENGINE_NN_BUILDER_2019 && target != DNN_TARGET_CPU)
=======
#if defined(INF_ENGINE_RELEASE) && INF_ENGINE_VER_MAJOR_LT(2021040000)
    if (backend == DNN_BACKEND_INFERENCE_ENGINE_NN_BUILDER_2019 && target != DNN_TARGET_CPU)
>>>>>>> 35ff9af6
        applyTestTag(CV_TEST_TAG_DNN_SKIP_IE_NN_BUILDER);  // Only CPU on DLIE backend is supported
    else if (backend == DNN_BACKEND_INFERENCE_ENGINE_NGRAPH && target != DNN_TARGET_CPU)
        applyTestTag(CV_TEST_TAG_DNN_SKIP_IE_NGRAPH);  // Only CPU on DLIE backend is supported
<<<<<<< HEAD
    else if (target != DNN_TARGET_CPU)
        throw SkipTestException("Only CPU is supported");
=======
#endif
    if (backend == DNN_BACKEND_OPENCV && target != DNN_TARGET_CPU)
        throw SkipTestException("Only CPU is supported");  // FIXIT use tags

>>>>>>> 35ff9af6
    testONNXModels("pool_conv_3d");
}

TEST_P(Test_ONNX_layers, BatchNormalization)
{
    testONNXModels("batch_norm");
}

TEST_P(Test_ONNX_layers, BatchNormalization3D)
{
    if (backend == DNN_BACKEND_INFERENCE_ENGINE_NN_BUILDER_2019)
    {
        if (target == DNN_TARGET_OPENCL_FP16) applyTestTag(CV_TEST_TAG_DNN_SKIP_IE_OPENCL_FP16, CV_TEST_TAG_DNN_SKIP_IE_NN_BUILDER);
        if (target == DNN_TARGET_OPENCL)      applyTestTag(CV_TEST_TAG_DNN_SKIP_IE_OPENCL, CV_TEST_TAG_DNN_SKIP_IE_NN_BUILDER);
        if (target == DNN_TARGET_MYRIAD)      applyTestTag(CV_TEST_TAG_DNN_SKIP_IE_MYRIAD, CV_TEST_TAG_DNN_SKIP_IE_NN_BUILDER);
    }
    testONNXModels("batch_norm_3d");
}

TEST_P(Test_ONNX_layers, BatchNormalizationUnfused)
{
#if defined(INF_ENGINE_RELEASE) && INF_ENGINE_VER_MAJOR_EQ(2021030000)
    if (backend == DNN_BACKEND_INFERENCE_ENGINE_NGRAPH && target == DNN_TARGET_CPU)
        applyTestTag(CV_TEST_TAG_DNN_SKIP_IE_CPU, CV_TEST_TAG_DNN_SKIP_IE_NGRAPH);  // exception
#endif
    testONNXModels("frozenBatchNorm2d");
}

TEST_P(Test_ONNX_layers, BatchNormalizationSubgraph)
{
#if defined(INF_ENGINE_RELEASE) && INF_ENGINE_VER_MAJOR_EQ(2021030000)
    if (backend == DNN_BACKEND_INFERENCE_ENGINE_NGRAPH && target == DNN_TARGET_CPU)
        applyTestTag(CV_TEST_TAG_DNN_SKIP_IE_CPU, CV_TEST_TAG_DNN_SKIP_IE_NGRAPH);  // exception
#endif
    testONNXModels("batch_norm_subgraph");
}

TEST_P(Test_ONNX_layers, NormalizeFusionSubgraph)
{
    testONNXModels("normalize_fusion");
}

TEST_P(Test_ONNX_layers, Transpose)
{
    if (backend == DNN_BACKEND_INFERENCE_ENGINE_NN_BUILDER_2019)
    {
        if (target == DNN_TARGET_OPENCL_FP16) applyTestTag(CV_TEST_TAG_DNN_SKIP_IE_OPENCL_FP16, CV_TEST_TAG_DNN_SKIP_IE_NN_BUILDER);
        if (target == DNN_TARGET_OPENCL)      applyTestTag(CV_TEST_TAG_DNN_SKIP_IE_OPENCL, CV_TEST_TAG_DNN_SKIP_IE_NN_BUILDER);
        if (target == DNN_TARGET_MYRIAD)      applyTestTag(CV_TEST_TAG_DNN_SKIP_IE_MYRIAD, CV_TEST_TAG_DNN_SKIP_IE_NN_BUILDER);
    }
    testONNXModels("transpose");
}

TEST_P(Test_ONNX_layers, Multiplication)
{
    if (backend == DNN_BACKEND_OPENCV && target == DNN_TARGET_OPENCL_FP16)
        applyTestTag(CV_TEST_TAG_DNN_SKIP_OPENCL_FP16);
    if (backend == DNN_BACKEND_INFERENCE_ENGINE_NN_BUILDER_2019 && target == DNN_TARGET_MYRIAD)
        applyTestTag(CV_TEST_TAG_DNN_SKIP_IE_MYRIAD, CV_TEST_TAG_DNN_SKIP_IE_NN_BUILDER);
    testONNXModels("mul");
}

TEST_P(Test_ONNX_layers, MatMul)
{
    if (backend == DNN_BACKEND_INFERENCE_ENGINE_NN_BUILDER_2019)
        applyTestTag(CV_TEST_TAG_DNN_SKIP_IE_NN_BUILDER);

    testONNXModels("matmul_2d");
    testONNXModels("matmul_3d");
    testONNXModels("matmul_4d");
}

TEST_P(Test_ONNX_layers, MatMulAdd)
{
    if (backend == DNN_BACKEND_INFERENCE_ENGINE_NN_BUILDER_2019)
        applyTestTag(CV_TEST_TAG_DNN_SKIP_IE_NN_BUILDER);
    if (backend == DNN_BACKEND_OPENCV && target == DNN_TARGET_OPENCL_FP16)
        applyTestTag(CV_TEST_TAG_DNN_SKIP_OPENCL_FP16);
    testONNXModels("matmul_add");
}

TEST_P(Test_ONNX_layers, Expand)
{
    testONNXModels("expand");
    testONNXModels("expand_identity");
    testONNXModels("expand_batch");
    testONNXModels("expand_channels");
    testONNXModels("expand_neg_batch");
}

TEST_P(Test_ONNX_layers, ExpandHW)
{
    if (backend == DNN_BACKEND_INFERENCE_ENGINE_NN_BUILDER_2019)
        applyTestTag(CV_TEST_TAG_DNN_SKIP_IE_NN_BUILDER);
    testONNXModels("expand_hw");
}

TEST_P(Test_ONNX_layers, Constant)
{
#if defined(INF_ENGINE_RELEASE) && INF_ENGINE_VER_MAJOR_EQ(2018050000)
    if (backend == DNN_BACKEND_INFERENCE_ENGINE_NN_BUILDER_2019 && target == DNN_TARGET_MYRIAD
            && getInferenceEngineVPUType() == CV_DNN_INFERENCE_ENGINE_VPU_TYPE_MYRIAD_X)
       applyTestTag(CV_TEST_TAG_DNN_SKIP_IE_MYRIAD_X, CV_TEST_TAG_DNN_SKIP_IE_NN_BUILDER, CV_TEST_TAG_DNN_SKIP_IE_VERSION);
#endif
    testONNXModels("constant");
}

TEST_P(Test_ONNX_layers, Padding)
{
#if defined(INF_ENGINE_RELEASE) && INF_ENGINE_VER_MAJOR_LT(2019010000)
    testONNXModels("padding", npy, 0, 0, false, false);
#else
    testONNXModels("padding");
#endif
}

TEST_P(Test_ONNX_layers, Resize)
{
    testONNXModels("resize_nearest");
    if (backend == DNN_BACKEND_INFERENCE_ENGINE_NN_BUILDER_2019)
        applyTestTag(CV_TEST_TAG_DNN_SKIP_IE_NN_BUILDER);
    testONNXModels("resize_bilinear");
}

TEST_P(Test_ONNX_layers, ResizeUnfused)
{
    if (backend == DNN_BACKEND_INFERENCE_ENGINE_NN_BUILDER_2019)
        applyTestTag(CV_TEST_TAG_DNN_SKIP_IE_NN_BUILDER);
    testONNXModels("upsample_unfused_torch1.2");
    testONNXModels("upsample_unfused_opset9_torch1.4");
    testONNXModels("resize_nearest_unfused_opset11_torch1.4");
    testONNXModels("resize_nearest_unfused_opset11_torch1.3");
    testONNXModels("resize_bilinear_unfused_opset11_torch1.4");
}

TEST_P(Test_ONNX_layers, ResizeUnfusedTwoInputs)
{
    if (backend == DNN_BACKEND_INFERENCE_ENGINE_NN_BUILDER_2019)
        applyTestTag(CV_TEST_TAG_DNN_SKIP_IE_NN_BUILDER);
    if (backend == DNN_BACKEND_INFERENCE_ENGINE_NGRAPH)
        applyTestTag(CV_TEST_TAG_DNN_SKIP_IE_NGRAPH);
    testONNXModels("upsample_unfused_two_inputs_opset9_torch1.4", npy, 0, 0, false, true, 2);
    testONNXModels("upsample_unfused_two_inputs_opset11_torch1.4", npy, 0, 0, false, true, 2);
}

TEST_P(Test_ONNX_layers, MultyInputs)
{
    testONNXModels("multy_inputs", npy, 0, 0, false, true, 2);
}

TEST_P(Test_ONNX_layers, Broadcast)
{
    if (backend == DNN_BACKEND_INFERENCE_ENGINE_NN_BUILDER_2019)
        applyTestTag(CV_TEST_TAG_DNN_SKIP_IE_NN_BUILDER);
    testONNXModels("channel_broadcast", npy, 0, 0, false, true, 2);
}

TEST_P(Test_ONNX_layers, DynamicResize)
{
    testONNXModels("dynamic_resize_9", npy, 0, 0, false, true, 2);
    testONNXModels("dynamic_resize_10", npy, 0, 0, false, true, 2);
    testONNXModels("dynamic_resize_11", npy, 0, 0, false, true, 2);
    testONNXModels("dynamic_resize_scale_9", npy, 0, 0, false, true, 2);
    testONNXModels("dynamic_resize_scale_10", npy, 0, 0, false, true, 2);
    testONNXModels("dynamic_resize_scale_11", npy, 0, 0, false, true, 2);
}

TEST_P(Test_ONNX_layers, Resize_HumanSeg)
{
    testONNXModels("resize_humanseg");
}

TEST_P(Test_ONNX_layers, Div)
{
    const String model =  _tf("models/div.onnx");
    Net net = readNetFromONNX(model);
    ASSERT_FALSE(net.empty());

    net.setPreferableBackend(backend);
    net.setPreferableTarget(target);

    // Reference output values range is -68.80928, 2.991873. So to avoid computational
    // difference for FP16 we'll perform reversed division (just swap inputs).
    Mat inp1 = blobFromNPY(_tf("data/input_div_1.npy"));
    Mat inp2 = blobFromNPY(_tf("data/input_div_0.npy"));
    Mat ref  = blobFromNPY(_tf("data/output_div.npy"));
    cv::divide(1.0, ref, ref);
    checkBackend(&inp1, &ref);

    net.setInput(inp1, "0");
    net.setInput(inp2, "1");
    Mat out = net.forward();

    normAssert(ref, out, "", default_l1,  default_lInf);
    expectNoFallbacksFromIE(net);
    expectNoFallbacksFromCUDA(net);
}

TEST_P(Test_ONNX_layers, DynamicReshape)
{
    if (backend == DNN_BACKEND_INFERENCE_ENGINE_NN_BUILDER_2019)
        applyTestTag(CV_TEST_TAG_DNN_SKIP_IE_NN_BUILDER);

    testONNXModels("dynamic_reshape");
    testONNXModels("dynamic_reshape_opset_11");
    testONNXModels("flatten_by_prod");
    testONNXModels("flatten_const");
}

TEST_P(Test_ONNX_layers, Reshape)
{
    testONNXModels("unsqueeze");
    testONNXModels("unsqueeze_opset_13");
}

TEST_P(Test_ONNX_layers, Squeeze)
{
    if (backend == DNN_BACKEND_INFERENCE_ENGINE_NN_BUILDER_2019 && target == DNN_TARGET_MYRIAD)
        applyTestTag(CV_TEST_TAG_DNN_SKIP_IE_MYRIAD, CV_TEST_TAG_DNN_SKIP_IE_NN_BUILDER);
    testONNXModels("squeeze");
}

TEST_P(Test_ONNX_layers, ReduceL2)
{
    testONNXModels("reduceL2");
    testONNXModels("reduceL2_subgraph");
    testONNXModels("reduceL2_subgraph_2");
    testONNXModels("reduceL2_subgraph2_2");
}

TEST_P(Test_ONNX_layers, Split)
{
    if (backend == DNN_BACKEND_INFERENCE_ENGINE_NN_BUILDER_2019)
        applyTestTag(CV_TEST_TAG_DNN_SKIP_IE_NN_BUILDER);
    if (backend == DNN_BACKEND_INFERENCE_ENGINE_NGRAPH)
        applyTestTag(CV_TEST_TAG_DNN_SKIP_IE_NGRAPH);
    testONNXModels("split_1");
    testONNXModels("split_2");
    testONNXModels("split_3");
    testONNXModels("split_4");
    testONNXModels("split_sizes");
    testONNXModels("split_neg_axis");
}

TEST_P(Test_ONNX_layers, Slice)
{
#if defined(INF_ENGINE_RELEASE) && INF_ENGINE_VER_MAJOR_LT(2019010000)
    testONNXModels("slice", npy, 0, 0, false, false);
#else
    testONNXModels("slice");
    testONNXModels("slice_neg_starts");
    testONNXModels("slice_opset_11");
#endif
}

TEST_P(Test_ONNX_layers, Slice_Steps_2DInput)
{
    testONNXModels("slice_opset_11_steps_2d");
}

TEST_P(Test_ONNX_layers, Slice_Steps_3DInput)
{
    testONNXModels("slice_opset_11_steps_3d");
}

TEST_P(Test_ONNX_layers, Slice_Steps_4DInput)
{
    testONNXModels("slice_opset_11_steps_4d");
}

TEST_P(Test_ONNX_layers, Slice_Steps_5DInput)
{
    testONNXModels("slice_opset_11_steps_5d");
}

TEST_P(Test_ONNX_layers, Softmax)
{
    testONNXModels("softmax");
    testONNXModels("log_softmax", npy, 0, 0, false, false);
    testONNXModels("softmax_unfused");
}

TEST_P(Test_ONNX_layers, Split_EltwiseMax)
{
    if (backend == DNN_BACKEND_INFERENCE_ENGINE_NN_BUILDER_2019)
        applyTestTag(CV_TEST_TAG_DNN_SKIP_IE_NN_BUILDER);
    if (backend == DNN_BACKEND_INFERENCE_ENGINE_NGRAPH)
        applyTestTag(CV_TEST_TAG_DNN_SKIP_IE_NGRAPH);
    testONNXModels("split_max");
}

TEST_P(Test_ONNX_layers, LSTM_Activations)
{
#if defined(INF_ENGINE_RELEASE) && INF_ENGINE_VER_MAJOR_EQ(2021040000)
    // IE Exception: Ngraph operation Reshape with name Block1237_Output_0_before_reshape has dynamic output shape on 0 port, but CPU plug-in supports only static shape
    if (backend == DNN_BACKEND_INFERENCE_ENGINE_NGRAPH && (target == DNN_TARGET_OPENCL || target == DNN_TARGET_OPENCL_FP16))
        applyTestTag(target == DNN_TARGET_OPENCL ? CV_TEST_TAG_DNN_SKIP_IE_OPENCL : CV_TEST_TAG_DNN_SKIP_IE_OPENCL_FP16,
            CV_TEST_TAG_DNN_SKIP_IE_NGRAPH, CV_TEST_TAG_DNN_SKIP_IE_VERSION
        );
#endif

    testONNXModels("lstm_cntk_tanh", pb, 0, 0, false, false);
}

TEST_P(Test_ONNX_layers, LSTM)
{
    testONNXModels("lstm", npy, 0, 0, false, false);
}

TEST_P(Test_ONNX_layers, LSTM_bidirectional)
{
    testONNXModels("lstm_bidirectional", npy, 0, 0, false, false);
}

TEST_P(Test_ONNX_layers, LSTM_hidden)
{
    testONNXModels("hidden_lstm", npy, 0, 0, false, false);
}

TEST_P(Test_ONNX_layers, LSTM_hidden_bidirectional)
{
    testONNXModels("hidden_lstm_bi", npy, 0, 0, false, false);
}

TEST_P(Test_ONNX_layers, GRU)
{
    testONNXModels("gru", npy, 0, 0, false, false);
}

TEST_P(Test_ONNX_layers, GRU_bidirectional)
{
    testONNXModels("gru_bi", npy, 0, 0, false, false);
}

TEST_P(Test_ONNX_layers, Pad2d_Unfused)
{
    testONNXModels("ReflectionPad2d");
    testONNXModels("ZeroPad2d");
}

TEST_P(Test_ONNX_layers, LinearWithConstant)
{
    if (backend == DNN_BACKEND_OPENCV && target == DNN_TARGET_OPENCL_FP16)
        applyTestTag(CV_TEST_TAG_DNN_SKIP_OPENCL_FP16);
#if defined(INF_ENGINE_RELEASE) && INF_ENGINE_VER_MAJOR_LT(2020040000)
    applyTestTag(CV_TEST_TAG_DNN_SKIP_IE);
#endif
    if (backend == DNN_BACKEND_CUDA)
        applyTestTag(CV_TEST_TAG_DNN_SKIP_CUDA);
    testONNXModels("lin_with_constant");
}

TEST_P(Test_ONNX_layers, MatmulWithTwoInputs)
{
    if (backend == DNN_BACKEND_OPENCV && target == DNN_TARGET_OPENCL_FP16)
        applyTestTag(CV_TEST_TAG_DNN_SKIP_OPENCL_FP16);
#if defined(INF_ENGINE_RELEASE) && INF_ENGINE_VER_MAJOR_LT(2020040000)
    applyTestTag(CV_TEST_TAG_DNN_SKIP_IE);
#endif
    testONNXModels("matmul_with_two_inputs");
}

TEST_P(Test_ONNX_layers, ResizeOpset11_Torch1_6)
{
    testONNXModels("resize_opset11_torch1.6");
}

TEST_P(Test_ONNX_layers, Mish)
{
    testONNXModels("mish");
}

TEST_P(Test_ONNX_layers, CalculatePads)
{
    testONNXModels("calc_pads");
}

TEST_P(Test_ONNX_layers, Conv1d)
{
    testONNXModels("conv1d");
}

TEST_P(Test_ONNX_layers, Conv1d_bias)
{
    testONNXModels("conv1d_bias");
}

TEST_P(Test_ONNX_layers, Conv1d_variable_weight)
{
    if (backend == DNN_BACKEND_CUDA)
        applyTestTag(CV_TEST_TAG_DNN_SKIP_CUDA); // not supported
    if (backend == DNN_BACKEND_VKCOM)
        applyTestTag(CV_TEST_TAG_DNN_SKIP_VULKAN); // not supported
    String basename = "conv1d_variable_w";
    Net net = readNetFromONNX(_tf("models/" + basename + ".onnx"));
    ASSERT_FALSE(net.empty());

    net.setPreferableBackend(backend);
    net.setPreferableTarget(target);

    Mat input = blobFromNPY(_tf("data/input_" + basename + "_0.npy"));
    Mat weights = blobFromNPY(_tf("data/input_" + basename + "_1.npy"));
    Mat ref = blobFromNPY(_tf("data/output_" + basename + ".npy"));

    net.setInput(input, "0");
    net.setInput(weights, "1");

    Mat out = net.forward();
    normAssert(ref, out, "", default_l1, default_lInf);
}

TEST_P(Test_ONNX_layers, Conv1d_variable_weight_bias)
{
    if (backend == DNN_BACKEND_CUDA)
        applyTestTag(CV_TEST_TAG_DNN_SKIP_CUDA); // not supported
    if (backend == DNN_BACKEND_VKCOM)
        applyTestTag(CV_TEST_TAG_DNN_SKIP_VULKAN); // not supported
    if (backend == DNN_BACKEND_INFERENCE_ENGINE_NGRAPH)
    {
        if (target == DNN_TARGET_MYRIAD) applyTestTag(CV_TEST_TAG_DNN_SKIP_IE_MYRIAD, CV_TEST_TAG_DNN_SKIP_IE_NGRAPH);
        if (target == DNN_TARGET_CPU && getInferenceEngineCPUType() == CV_DNN_INFERENCE_ENGINE_CPU_TYPE_ARM_COMPUTE)
            applyTestTag(CV_TEST_TAG_DNN_SKIP_IE_ARM_CPU, CV_TEST_TAG_DNN_SKIP_IE_NGRAPH);
    }
    String basename = "conv1d_variable_wb";
    Net net = readNetFromONNX(_tf("models/" + basename + ".onnx"));
    ASSERT_FALSE(net.empty());

    net.setPreferableBackend(backend);
    net.setPreferableTarget(target);

    Mat input = blobFromNPY(_tf("data/input_" + basename + "_0.npy"));
    Mat weights = blobFromNPY(_tf("data/input_" + basename + "_1.npy"));
    Mat bias = blobFromNPY(_tf("data/input_" + basename + "_2.npy"));
    Mat ref = blobFromNPY(_tf("data/output_" + basename + ".npy"));

    net.setInput(input, "0");
    net.setInput(weights, "1");
    net.setInput(bias, "bias");

    Mat out = net.forward();
    normAssert(ref, out, "", default_l1, default_lInf);
}

TEST_P(Test_ONNX_layers, GatherMultiOutput)
{
#if defined(INF_ENGINE_RELEASE) && INF_ENGINE_VER_MAJOR_EQ(2021040000)
    // IE Exception: Ngraph operation Reshape with name 6 has dynamic output shape on 0 port, but CPU plug-in supports only static shape
    if (backend == DNN_BACKEND_INFERENCE_ENGINE_NGRAPH && (target == DNN_TARGET_OPENCL || target == DNN_TARGET_OPENCL_FP16))
        applyTestTag(target == DNN_TARGET_OPENCL ? CV_TEST_TAG_DNN_SKIP_IE_OPENCL : CV_TEST_TAG_DNN_SKIP_IE_OPENCL_FP16,
            CV_TEST_TAG_DNN_SKIP_IE_NGRAPH, CV_TEST_TAG_DNN_SKIP_IE_VERSION
        );
#endif
#if defined(INF_ENGINE_RELEASE) && INF_ENGINE_VER_MAJOR_EQ(2021030000)
    if (backend == DNN_BACKEND_INFERENCE_ENGINE_NGRAPH && target == DNN_TARGET_OPENCL)
        applyTestTag(CV_TEST_TAG_DNN_SKIP_IE_OPENCL, CV_TEST_TAG_DNN_SKIP_IE_NGRAPH);  // exception
    if (backend == DNN_BACKEND_INFERENCE_ENGINE_NGRAPH && target == DNN_TARGET_OPENCL_FP16)
        applyTestTag(CV_TEST_TAG_DNN_SKIP_IE_OPENCL_FP16, CV_TEST_TAG_DNN_SKIP_IE_NGRAPH);  // exception
#endif

#if defined(INF_ENGINE_RELEASE) && INF_ENGINE_VER_MAJOR_LE(2021030000)
    if (target == DNN_TARGET_MYRIAD)
        applyTestTag(CV_TEST_TAG_DNN_SKIP_IE_MYRIAD, CV_TEST_TAG_DNN_SKIP_IE);
#endif

    testONNXModels("gather_multi_output");
}

TEST_P(Test_ONNX_layers, DynamicAxes)
{
#if defined(INF_ENGINE_RELEASE) && INF_ENGINE_VER_MAJOR_EQ(2021040000)
    // accuracy
    if (backend == DNN_BACKEND_INFERENCE_ENGINE_NGRAPH && (target == DNN_TARGET_OPENCL || target == DNN_TARGET_OPENCL_FP16))
        applyTestTag(target == DNN_TARGET_OPENCL ? CV_TEST_TAG_DNN_SKIP_IE_OPENCL : CV_TEST_TAG_DNN_SKIP_IE_OPENCL_FP16,
            CV_TEST_TAG_DNN_SKIP_IE_NGRAPH, CV_TEST_TAG_DNN_SKIP_IE_VERSION
        );
#endif
#if defined(INF_ENGINE_RELEASE)
    if (backend == DNN_BACKEND_INFERENCE_ENGINE_NN_BUILDER_2019)
    {
        if (target == DNN_TARGET_MYRIAD) applyTestTag(CV_TEST_TAG_DNN_SKIP_IE_MYRIAD, CV_TEST_TAG_DNN_SKIP_IE_NN_BUILDER);
    }
#if INF_ENGINE_VER_MAJOR_LT(2021000000)
    if (backend == DNN_BACKEND_INFERENCE_ENGINE_NGRAPH)
    {
        if (target == DNN_TARGET_MYRIAD) applyTestTag(CV_TEST_TAG_DNN_SKIP_IE_MYRIAD, CV_TEST_TAG_DNN_SKIP_IE_NGRAPH);
    }
#endif
#endif
    testONNXModels("squeeze_and_conv_dynamic_axes");
    testONNXModels("unsqueeze_and_conv_dynamic_axes");
    testONNXModels("gather_dynamic_axes");
    testONNXModels("gather_scalar_dynamic_axes");
    testONNXModels("slice_dynamic_axes");
    testONNXModels("slice_opset_11_dynamic_axes");
    testONNXModels("resize_opset11_torch1.6_dynamic_axes");
    testONNXModels("average_pooling_dynamic_axes");
    testONNXModels("maxpooling_sigmoid_dynamic_axes");
    testONNXModels("dynamic_batch");
}

TEST_P(Test_ONNX_layers, MaxPool1d)
{
#if defined(INF_ENGINE_RELEASE) && INF_ENGINE_VER_MAJOR_LT(2021040000)
    if (backend == DNN_BACKEND_INFERENCE_ENGINE_NN_BUILDER_2019)
    {
        if (target == DNN_TARGET_MYRIAD) applyTestTag(CV_TEST_TAG_DNN_SKIP_IE_MYRIAD, CV_TEST_TAG_DNN_SKIP_IE_NN_BUILDER);
    }
    if (backend == DNN_BACKEND_INFERENCE_ENGINE_NGRAPH)
    {
        if (target == DNN_TARGET_MYRIAD) applyTestTag(CV_TEST_TAG_DNN_SKIP_IE_MYRIAD, CV_TEST_TAG_DNN_SKIP_IE_NGRAPH);
    }
#endif
#if defined(INF_ENGINE_RELEASE) && INF_ENGINE_VER_MAJOR_GE(2021040000)
    if (backend == DNN_BACKEND_INFERENCE_ENGINE_NGRAPH && target == DNN_TARGET_MYRIAD)
    {
        // 2021.4: [ GENERAL_ERROR ]  AssertionFailed: !expired()
        applyTestTag(CV_TEST_TAG_DNN_SKIP_IE_MYRIAD, CV_TEST_TAG_DNN_SKIP_IE_NGRAPH);
    }
#endif
    testONNXModels("maxpooling_1d");
}

TEST_P(Test_ONNX_layers, MaxPoolSigmoid1d)
{
#if defined(INF_ENGINE_RELEASE) && INF_ENGINE_VER_MAJOR_LT(2021040000)
    if (backend == DNN_BACKEND_INFERENCE_ENGINE_NN_BUILDER_2019)
    {
        if (target == DNN_TARGET_MYRIAD) applyTestTag(CV_TEST_TAG_DNN_SKIP_IE_MYRIAD, CV_TEST_TAG_DNN_SKIP_IE_NN_BUILDER);
    }
    if (backend == DNN_BACKEND_INFERENCE_ENGINE_NGRAPH)
    {
        if (target == DNN_TARGET_MYRIAD) applyTestTag(CV_TEST_TAG_DNN_SKIP_IE_MYRIAD, CV_TEST_TAG_DNN_SKIP_IE_NGRAPH);
    }
#endif
    testONNXModels("maxpooling_sigmoid_1d");
}

TEST_P(Test_ONNX_layers, MaxPool1d_Twise)
{
#if defined(INF_ENGINE_RELEASE) && INF_ENGINE_VER_MAJOR_LT(2021040000)
    if (backend == DNN_BACKEND_INFERENCE_ENGINE_NN_BUILDER_2019)
    {
        if (target == DNN_TARGET_MYRIAD) applyTestTag(CV_TEST_TAG_DNN_SKIP_IE_MYRIAD, CV_TEST_TAG_DNN_SKIP_IE_NN_BUILDER);
    }
    if (backend == DNN_BACKEND_INFERENCE_ENGINE_NGRAPH)
    {
        if (target == DNN_TARGET_MYRIAD) applyTestTag(CV_TEST_TAG_DNN_SKIP_IE_MYRIAD, CV_TEST_TAG_DNN_SKIP_IE_NGRAPH);
    }
#endif
    testONNXModels("two_maxpooling_1d");
}

TEST_P(Test_ONNX_layers, AvePool1d)
{
#if defined(INF_ENGINE_RELEASE) && INF_ENGINE_VER_MAJOR_LT(2021040000)
    if (backend == DNN_BACKEND_INFERENCE_ENGINE_NN_BUILDER_2019)
    {
        if (target == DNN_TARGET_MYRIAD) applyTestTag(CV_TEST_TAG_DNN_SKIP_IE_MYRIAD, CV_TEST_TAG_DNN_SKIP_IE_NN_BUILDER);
    }
    if (backend == DNN_BACKEND_INFERENCE_ENGINE_NGRAPH)
    {
        if (target == DNN_TARGET_MYRIAD) applyTestTag(CV_TEST_TAG_DNN_SKIP_IE_MYRIAD, CV_TEST_TAG_DNN_SKIP_IE_NGRAPH);
    }
#endif
    testONNXModels("average_pooling_1d");
}

TEST_P(Test_ONNX_layers, PoolConv1d)
{
#if defined(INF_ENGINE_RELEASE) && INF_ENGINE_VER_MAJOR_LT(2021040000)
    if (backend == DNN_BACKEND_INFERENCE_ENGINE_NN_BUILDER_2019)
    {
        if (target == DNN_TARGET_MYRIAD) applyTestTag(CV_TEST_TAG_DNN_SKIP_IE_MYRIAD, CV_TEST_TAG_DNN_SKIP_IE_NN_BUILDER);
    }
    if (backend == DNN_BACKEND_INFERENCE_ENGINE_NGRAPH)
    {
        if (target == DNN_TARGET_MYRIAD) applyTestTag(CV_TEST_TAG_DNN_SKIP_IE_MYRIAD, CV_TEST_TAG_DNN_SKIP_IE_NGRAPH);
    }
#endif
    testONNXModels("pool_conv_1d");
}

TEST_P(Test_ONNX_layers, ConvResizePool1d)
{
#if defined(INF_ENGINE_RELEASE) && INF_ENGINE_VER_MAJOR_EQ(2021040000)
    // IE Exception: Ngraph operation Reshape with name 15 has dynamic output shape on 0 port, but CPU plug-in supports only static shape
    if (backend == DNN_BACKEND_INFERENCE_ENGINE_NGRAPH && (target == DNN_TARGET_OPENCL || target == DNN_TARGET_OPENCL_FP16))
        applyTestTag(target == DNN_TARGET_OPENCL ? CV_TEST_TAG_DNN_SKIP_IE_OPENCL : CV_TEST_TAG_DNN_SKIP_IE_OPENCL_FP16,
            CV_TEST_TAG_DNN_SKIP_IE_NGRAPH, CV_TEST_TAG_DNN_SKIP_IE_VERSION
        );
#endif
#if defined(INF_ENGINE_RELEASE)
    if (backend == DNN_BACKEND_INFERENCE_ENGINE_NN_BUILDER_2019)
    {
        if (target == DNN_TARGET_MYRIAD) applyTestTag(CV_TEST_TAG_DNN_SKIP_IE_MYRIAD, CV_TEST_TAG_DNN_SKIP_IE_NN_BUILDER);
    }
    if (backend == DNN_BACKEND_INFERENCE_ENGINE_NGRAPH)
    {
        if (target == DNN_TARGET_MYRIAD) applyTestTag(CV_TEST_TAG_DNN_SKIP_IE_MYRIAD, CV_TEST_TAG_DNN_SKIP_IE_NGRAPH);
#if INF_ENGINE_VER_MAJOR_EQ(2021030000)
        if (target == DNN_TARGET_OPENCL) applyTestTag(CV_TEST_TAG_DNN_SKIP_IE_OPENCL, CV_TEST_TAG_DNN_SKIP_IE_NGRAPH);  // exception
        if (target == DNN_TARGET_OPENCL_FP16) applyTestTag(CV_TEST_TAG_DNN_SKIP_IE_OPENCL_FP16, CV_TEST_TAG_DNN_SKIP_IE_NGRAPH);  // exception
#endif
    }
#endif
    testONNXModels("conv_resize_pool_1d");
}

TEST_P(Test_ONNX_layers, SubFromConst)
{
    testONNXModels("sub_from_const1");
    testONNXModels("sub_from_const_eltwise");
    testONNXModels("sub_from_const_broadcast");
}


TEST_P(Test_ONNX_layers, Quantized_Convolution)
{
    testONNXModels("quantized_conv_uint8_weights", npy, 0.004, 0.02);
    testONNXModels("quantized_conv_int8_weights", npy, 0.03, 0.5);
    testONNXModels("quantized_conv_per_channel_weights", npy, 0.06, 0.4);
}

TEST_P(Test_ONNX_layers, Quantized_MatMul)
{
    testONNXModels("quantized_matmul_uint8_weights", npy, 0.005, 0.007);
    testONNXModels("quantized_matmul_int8_weights", npy, 0.06, 0.2);
    testONNXModels("quantized_matmul_per_channel_weights", npy, 0.06, 0.22);
}

TEST_P(Test_ONNX_layers, Quantized_MatMul_Variable_Weights)
{
    // Unsupported
    EXPECT_THROW(
    {
        testONNXModels("quantized_matmul_variable_inputs");
    }, cv::Exception);
}

TEST_P(Test_ONNX_layers, Quantized_Eltwise)
{
    testONNXModels("quantized_eltwise");
}

TEST_P(Test_ONNX_layers, Quantized_Eltwise_Scalar)
{
    testONNXModels("quantized_eltwise_scalar");
}

TEST_P(Test_ONNX_layers, Quantized_Eltwise_Broadcast)
{
    testONNXModels("quantized_eltwise_broadcast");
}

TEST_P(Test_ONNX_layers, Quantized_LeakyReLU)
{
    testONNXModels("quantized_leaky_relu");
}

TEST_P(Test_ONNX_layers, Quantized_Sigmoid)
{
    testONNXModels("quantized_sigmoid");
}

TEST_P(Test_ONNX_layers, Quantized_MaxPool)
{
    testONNXModels("quantized_maxpool");
}

TEST_P(Test_ONNX_layers, Quantized_AvgPool)
{
    testONNXModels("quantized_avgpool");
}

TEST_P(Test_ONNX_layers, Quantized_Split)
{
    testONNXModels("quantized_split");
}

TEST_P(Test_ONNX_layers, Quantized_Pad)
{
    testONNXModels("quantized_padding");
}

TEST_P(Test_ONNX_layers, Quantized_Reshape)
{
    testONNXModels("quantized_reshape");
}

TEST_P(Test_ONNX_layers, Quantized_Transpose)
{
    testONNXModels("quantized_transpose");
}

TEST_P(Test_ONNX_layers, Quantized_Squeeze)
{
    testONNXModels("quantized_squeeze");
}

TEST_P(Test_ONNX_layers, Quantized_Unsqueeze)
{
    testONNXModels("quantized_unsqueeze");
}

TEST_P(Test_ONNX_layers, Quantized_Resize)
{
    testONNXModels("quantized_resize_nearest");
    testONNXModels("quantized_resize_bilinear", npy, 2e-4, 0.003);
    testONNXModels("quantized_resize_bilinear_align", npy, 3e-4, 0.003);
}

TEST_P(Test_ONNX_layers, Quantized_Concat)
{
    testONNXModels("quantized_concat");
    testONNXModels("quantized_concat_const_blob");
}

TEST_P(Test_ONNX_layers, Quantized_Constant)
{
    testONNXModels("quantized_constant", npy, 0.002, 0.008);
}

INSTANTIATE_TEST_CASE_P(/*nothing*/, Test_ONNX_layers, dnnBackendsAndTargets());

class Test_ONNX_nets : public Test_ONNX_layers
{
public:
    Test_ONNX_nets() { required = false; }
};

TEST_P(Test_ONNX_nets, Alexnet)
{
#if defined(OPENCV_32BIT_CONFIGURATION) && (defined(HAVE_OPENCL) || defined(_WIN32))
    applyTestTag(CV_TEST_TAG_MEMORY_2GB);
#else
    applyTestTag(target == DNN_TARGET_CPU ? CV_TEST_TAG_MEMORY_512MB : CV_TEST_TAG_MEMORY_1GB);
#endif

    const String model =  _tf("models/alexnet.onnx", false);

    Net net = readNetFromONNX(model);
    ASSERT_FALSE(net.empty());

    net.setPreferableBackend(backend);
    net.setPreferableTarget(target);

    Mat inp = imread(_tf("../grace_hopper_227.png"));
    Mat ref = blobFromNPY(_tf("../caffe_alexnet_prob.npy"));
    checkBackend(&inp, &ref);

    net.setInput(blobFromImage(inp, 1.0f, Size(227, 227), Scalar(), false));
    ASSERT_FALSE(net.empty());
    Mat out = net.forward();

    normAssert(out, ref, "", default_l1,  default_lInf);
    expectNoFallbacksFromIE(net);
}

TEST_P(Test_ONNX_nets, Squeezenet)
{
    testONNXModels("squeezenet", pb);
}

TEST_P(Test_ONNX_nets, Googlenet)
{
#if defined(INF_ENGINE_RELEASE) && INF_ENGINE_VER_MAJOR_LT(2021040000)
    if (backend == DNN_BACKEND_INFERENCE_ENGINE_NN_BUILDER_2019)
        applyTestTag(CV_TEST_TAG_DNN_SKIP_IE_NN_BUILDER);

    if (backend == DNN_BACKEND_INFERENCE_ENGINE_NGRAPH)
        applyTestTag(CV_TEST_TAG_DNN_SKIP_IE_NGRAPH);
#endif
#if defined(INF_ENGINE_RELEASE) && INF_ENGINE_VER_MAJOR_EQ(2021040000)
    // accuracy
    if (target == DNN_TARGET_MYRIAD)
        applyTestTag(CV_TEST_TAG_DNN_SKIP_IE_MYRIAD, CV_TEST_TAG_DNN_SKIP_IE_NGRAPH, CV_TEST_TAG_DNN_SKIP_IE_VERSION);
#endif

    const String model = _tf("models/googlenet.onnx", false);

    Net net = readNetFromONNX(model);
    ASSERT_FALSE(net.empty());

    net.setPreferableBackend(backend);
    net.setPreferableTarget(target);

    std::vector<Mat> images;
    images.push_back( imread(_tf("../googlenet_0.png")) );
    images.push_back( imread(_tf("../googlenet_1.png")) );
    Mat inp = blobFromImages(images, 1.0f, Size(), Scalar(), false);
    Mat ref = blobFromNPY(_tf("../googlenet_prob.npy"));
    checkBackend(&inp, &ref);

    net.setInput(inp);
    ASSERT_FALSE(net.empty());
    Mat out = net.forward();

    normAssert(ref, out, "", default_l1,  default_lInf);
    expectNoFallbacksFromIE(net);
}

TEST_P(Test_ONNX_nets, CaffeNet)
{
#if defined(OPENCV_32BIT_CONFIGURATION) && (defined(HAVE_OPENCL) || defined(_WIN32))
    applyTestTag(CV_TEST_TAG_MEMORY_2GB);
#else
    applyTestTag(target == DNN_TARGET_CPU ? CV_TEST_TAG_MEMORY_512MB : CV_TEST_TAG_MEMORY_1GB);
#endif

#if defined(INF_ENGINE_RELEASE) && INF_ENGINE_VER_MAJOR_EQ(2019030000)
    if (backend == DNN_BACKEND_INFERENCE_ENGINE_NN_BUILDER_2019 && target == DNN_TARGET_MYRIAD
        && getInferenceEngineVPUType() == CV_DNN_INFERENCE_ENGINE_VPU_TYPE_MYRIAD_X)
        applyTestTag(CV_TEST_TAG_DNN_SKIP_IE_MYRIAD_X, CV_TEST_TAG_DNN_SKIP_IE_NN_BUILDER, CV_TEST_TAG_DNN_SKIP_IE_VERSION);
#endif
    testONNXModels("caffenet", pb);
}

TEST_P(Test_ONNX_nets, RCNN_ILSVRC13)
{
#if defined(OPENCV_32BIT_CONFIGURATION) && (defined(HAVE_OPENCL) || defined(_WIN32))
    applyTestTag(CV_TEST_TAG_MEMORY_2GB);
#else
    applyTestTag(target == DNN_TARGET_CPU ? CV_TEST_TAG_MEMORY_512MB : CV_TEST_TAG_MEMORY_1GB);
#endif

#if defined(INF_ENGINE_RELEASE) && INF_ENGINE_VER_MAJOR_EQ(2019030000)
    if (backend == DNN_BACKEND_INFERENCE_ENGINE_NN_BUILDER_2019 && target == DNN_TARGET_MYRIAD
        && getInferenceEngineVPUType() == CV_DNN_INFERENCE_ENGINE_VPU_TYPE_MYRIAD_X)
        applyTestTag(CV_TEST_TAG_DNN_SKIP_IE_MYRIAD_X, CV_TEST_TAG_DNN_SKIP_IE_NN_BUILDER, CV_TEST_TAG_DNN_SKIP_IE_VERSION);
#endif
    // Reference output values are in range [-4.992, -1.161]
    testONNXModels("rcnn_ilsvrc13", pb, 0.0046);
}

TEST_P(Test_ONNX_nets, VGG16_bn)
{
    applyTestTag(CV_TEST_TAG_MEMORY_6GB);  // > 2.3Gb

    // output range: [-16; 27], after Softmax [0; 0.67]
    const double lInf = (target == DNN_TARGET_MYRIAD) ? 0.038 : default_lInf;
    testONNXModels("vgg16-bn", pb, default_l1, lInf, true);
}

TEST_P(Test_ONNX_nets, ZFNet)
{
    applyTestTag(CV_TEST_TAG_MEMORY_2GB);
    testONNXModels("zfnet512", pb);
}

TEST_P(Test_ONNX_nets, ResNet18v1)
{
    applyTestTag(CV_TEST_TAG_MEMORY_512MB);

    // output range: [-16; 22], after Softmax [0, 0.51]
    testONNXModels("resnet18v1", pb, default_l1, default_lInf, true, target != DNN_TARGET_MYRIAD);
}

TEST_P(Test_ONNX_nets, ResNet50v1)
{
    applyTestTag(CV_TEST_TAG_MEMORY_512MB);

    // output range: [-67; 75], after Softmax [0, 0.98]
    testONNXModels("resnet50v1", pb, default_l1, default_lInf, true, target != DNN_TARGET_MYRIAD);
}

TEST_P(Test_ONNX_nets, ResNet50_Int8)
{
    testONNXModels("resnet50_int8", pb, default_l1, default_lInf, true);
}

TEST_P(Test_ONNX_nets, ResNet101_DUC_HDC)
{
    applyTestTag(CV_TEST_TAG_VERYLONG);

#if defined(INF_ENGINE_RELEASE) && INF_ENGINE_VER_MAJOR_GE(2019010000)
    if (backend == DNN_BACKEND_INFERENCE_ENGINE_NN_BUILDER_2019)
        applyTestTag(CV_TEST_TAG_DNN_SKIP_IE_NN_BUILDER, CV_TEST_TAG_DNN_SKIP_IE_VERSION);
#endif
#if defined(INF_ENGINE_RELEASE)
    if (backend == DNN_BACKEND_INFERENCE_ENGINE_NN_BUILDER_2019 && target == DNN_TARGET_MYRIAD)
        applyTestTag(CV_TEST_TAG_DNN_SKIP_IE_MYRIAD, CV_TEST_TAG_DNN_SKIP_IE_NN_BUILDER);
#endif
    if (target == DNN_TARGET_OPENCL_FP16 || target == DNN_TARGET_OPENCL)
    {
        if (backend == DNN_BACKEND_OPENCV)
            applyTestTag(target == DNN_TARGET_OPENCL ? CV_TEST_TAG_DNN_SKIP_OPENCL : CV_TEST_TAG_DNN_SKIP_OPENCL_FP16);
        throw SkipTestException("Test is disabled for OpenCL targets");
    }
    testONNXModels("resnet101_duc_hdc", pb);
}

TEST_P(Test_ONNX_nets, TinyYolov2)
{
    applyTestTag(CV_TEST_TAG_MEMORY_512MB);

    if (cvtest::skipUnstableTests)
        throw SkipTestException("Skip unstable test");
#if defined(INF_ENGINE_RELEASE)
    if (backend == DNN_BACKEND_INFERENCE_ENGINE_NN_BUILDER_2019
            && (target == DNN_TARGET_OPENCL || target == DNN_TARGET_OPENCL_FP16)
    )
        applyTestTag(target == DNN_TARGET_OPENCL ? CV_TEST_TAG_DNN_SKIP_IE_OPENCL : CV_TEST_TAG_DNN_SKIP_IE_OPENCL_FP16, CV_TEST_TAG_DNN_SKIP_IE_NN_BUILDER);

    if (target == DNN_TARGET_MYRIAD && getInferenceEngineVPUType() == CV_DNN_INFERENCE_ENGINE_VPU_TYPE_MYRIAD_X
    )
        applyTestTag(CV_TEST_TAG_DNN_SKIP_IE_MYRIAD_X,
                     backend == DNN_BACKEND_INFERENCE_ENGINE_NN_BUILDER_2019 ?
                     CV_TEST_TAG_DNN_SKIP_IE_NN_BUILDER :
                     CV_TEST_TAG_DNN_SKIP_IE_NGRAPH);
#endif

    // output range: [-11; 8]
    double l1 =  default_l1, lInf = default_lInf;
    if (target == DNN_TARGET_OPENCL_FP16 || target == DNN_TARGET_MYRIAD)
    {
        l1 = 0.02;
        lInf = 0.2;
    }
    else if (target == DNN_TARGET_CUDA_FP16)
    {
        l1 = 0.018;
        lInf = 0.16;
    }
#if defined(INF_ENGINE_RELEASE) && INF_ENGINE_VER_MAJOR_EQ(2020040000)
    if (backend == DNN_BACKEND_INFERENCE_ENGINE_NGRAPH && target == DNN_TARGET_OPENCL_FP16)
    {
        l1 = 0.018f; lInf = 0.16f;
    }
#endif

    testONNXModels("tiny_yolo2", pb, l1, lInf);
}

TEST_P(Test_ONNX_nets, CNN_MNIST)
{
    // output range: [-1952; 6574], after Softmax [0; 1]
    testONNXModels("cnn_mnist", pb, default_l1, default_lInf, true);
}

TEST_P(Test_ONNX_nets, MobileNet_v2)
{
    // output range: [-166; 317], after Softmax [0; 1]
    testONNXModels("mobilenetv2", pb, default_l1, default_lInf, true);
}

TEST_P(Test_ONNX_nets, LResNet100E_IR)
{
    applyTestTag(
#if defined(OPENCV_32BIT_CONFIGURATION) && defined(HAVE_OPENCL)
        CV_TEST_TAG_MEMORY_2GB,
#else
        (target == DNN_TARGET_CPU ? CV_TEST_TAG_MEMORY_512MB : CV_TEST_TAG_MEMORY_1GB),
#endif
        CV_TEST_TAG_DEBUG_LONG
    );
    if (backend == DNN_BACKEND_INFERENCE_ENGINE_NN_BUILDER_2019)
    {
        if (target == DNN_TARGET_OPENCL_FP16) applyTestTag(CV_TEST_TAG_DNN_SKIP_IE_OPENCL_FP16, CV_TEST_TAG_DNN_SKIP_IE_NN_BUILDER);
        if (target == DNN_TARGET_OPENCL)      applyTestTag(CV_TEST_TAG_DNN_SKIP_IE_OPENCL, CV_TEST_TAG_DNN_SKIP_IE_NN_BUILDER);
        if (target == DNN_TARGET_MYRIAD)      applyTestTag(CV_TEST_TAG_DNN_SKIP_IE_MYRIAD, CV_TEST_TAG_DNN_SKIP_IE_NN_BUILDER);
    }
    if (backend == DNN_BACKEND_INFERENCE_ENGINE_NGRAPH)
    {
        if (target == DNN_TARGET_OPENCL_FP16) applyTestTag(CV_TEST_TAG_DNN_SKIP_IE_OPENCL_FP16, CV_TEST_TAG_DNN_SKIP_IE_NGRAPH);
        if (target == DNN_TARGET_OPENCL)      applyTestTag(CV_TEST_TAG_DNN_SKIP_IE_OPENCL, CV_TEST_TAG_DNN_SKIP_IE_NGRAPH);
        if (target == DNN_TARGET_MYRIAD)      applyTestTag(CV_TEST_TAG_DNN_SKIP_IE_MYRIAD, CV_TEST_TAG_DNN_SKIP_IE_NGRAPH);
    }

    double l1 = default_l1, lInf = default_lInf;
    // output range: [-3; 3]
    if (backend == DNN_BACKEND_OPENCV && target == DNN_TARGET_OPENCL_FP16)
    {
        l1 = 0.009;
        lInf = 0.035;
    }
    else if (backend == DNN_BACKEND_INFERENCE_ENGINE_NN_BUILDER_2019 && target == DNN_TARGET_CPU)
    {
        l1 = 4.6e-5;
        lInf = 1.9e-4;
    }
    else if (target == DNN_TARGET_CUDA_FP16)
    {
        l1 = 0.008;
        lInf = 0.04;
    }
    testONNXModels("LResNet100E_IR", pb, l1, lInf);
}

TEST_P(Test_ONNX_nets, Emotion_ferplus)
{
#if defined(INF_ENGINE_RELEASE)
    if (target == DNN_TARGET_MYRIAD && getInferenceEngineVPUType() == CV_DNN_INFERENCE_ENGINE_VPU_TYPE_MYRIAD_X)
        applyTestTag(CV_TEST_TAG_DNN_SKIP_IE_MYRIAD_X,
                     backend == DNN_BACKEND_INFERENCE_ENGINE_NN_BUILDER_2019 ?
                     CV_TEST_TAG_DNN_SKIP_IE_NN_BUILDER :
                     CV_TEST_TAG_DNN_SKIP_IE_NGRAPH);
#endif

    double l1 = default_l1;
    double lInf = default_lInf;

    // Output values are in range [-2.011, 2.111]
    if (backend == DNN_BACKEND_OPENCV && target == DNN_TARGET_OPENCL_FP16)
        l1 = 0.007;
    else if (backend == DNN_BACKEND_INFERENCE_ENGINE_NN_BUILDER_2019 && target == DNN_TARGET_OPENCL_FP16)
    {
        l1 = 0.021;
        lInf = 0.034;
    }
    else if (backend == DNN_BACKEND_INFERENCE_ENGINE_NN_BUILDER_2019 && (target == DNN_TARGET_CPU || target == DNN_TARGET_OPENCL)) {
        l1 = 2.4e-4;
        lInf = 6e-4;
    }
#if defined(INF_ENGINE_RELEASE) && INF_ENGINE_VER_MAJOR_GE(2020040000)
    if (backend == DNN_BACKEND_INFERENCE_ENGINE_NGRAPH && target == DNN_TARGET_OPENCL_FP16)
    {
        l1 = 0.013f; lInf = 0.035f;
    }
#endif

    testONNXModels("emotion_ferplus", pb, l1, lInf);
}

TEST_P(Test_ONNX_nets, Inception_v2)
{
    testONNXModels("inception_v2", pb, default_l1, default_lInf, true);
}

TEST_P(Test_ONNX_nets, DenseNet121)
{
    applyTestTag(CV_TEST_TAG_MEMORY_512MB);

    // output range: [-87; 138], after Softmax [0; 1]
    testONNXModels("densenet121", pb, default_l1, default_lInf, true, target != DNN_TARGET_MYRIAD);
}

TEST_P(Test_ONNX_nets, Inception_v1)
{
#if defined(INF_ENGINE_RELEASE) && INF_ENGINE_VER_MAJOR_LT(2021040000)
    if ((backend == DNN_BACKEND_INFERENCE_ENGINE_NN_BUILDER_2019 ||
         backend == DNN_BACKEND_INFERENCE_ENGINE_NGRAPH) && target == DNN_TARGET_MYRIAD)
        applyTestTag(CV_TEST_TAG_DNN_SKIP_IE_MYRIAD);
#endif
    testONNXModels("inception_v1", pb);
}

TEST_P(Test_ONNX_nets, Shufflenet)
{
#if defined(INF_ENGINE_RELEASE) && INF_ENGINE_VER_MAJOR_LT(2021040000)
    if (backend == DNN_BACKEND_INFERENCE_ENGINE_NN_BUILDER_2019)
    {
        if (target == DNN_TARGET_OPENCL_FP16) applyTestTag(CV_TEST_TAG_DNN_SKIP_IE_OPENCL_FP16, CV_TEST_TAG_DNN_SKIP_IE_NN_BUILDER);
        if (target == DNN_TARGET_OPENCL)      applyTestTag(CV_TEST_TAG_DNN_SKIP_IE_OPENCL, CV_TEST_TAG_DNN_SKIP_IE_NN_BUILDER);
        if (target == DNN_TARGET_MYRIAD)      applyTestTag(CV_TEST_TAG_DNN_SKIP_IE_MYRIAD, CV_TEST_TAG_DNN_SKIP_IE_NN_BUILDER);
    }
#endif
    testONNXModels("shufflenet", pb);
}

TEST_P(Test_ONNX_nets, Resnet34_kinetics)
{
<<<<<<< HEAD
#if defined(INF_ENGINE_RELEASE) && INF_ENGINE_VER_MAJOR_LT(2019010000)
    applyTestTag(CV_TEST_TAG_DNN_SKIP_IE_VERSION);
#endif
    if (backend == DNN_BACKEND_CUDA)
    {
        // ok
    }
    else if (backend == DNN_BACKEND_INFERENCE_ENGINE_NN_BUILDER_2019 && target != DNN_TARGET_CPU)
=======
#if defined(INF_ENGINE_RELEASE) && INF_ENGINE_VER_MAJOR_LT(2021040000)
    if (backend == DNN_BACKEND_INFERENCE_ENGINE_NN_BUILDER_2019 && target != DNN_TARGET_CPU)
>>>>>>> 35ff9af6
        applyTestTag(CV_TEST_TAG_DNN_SKIP_IE_NN_BUILDER);  // Only CPU on DLIE backend is supported
    else if (backend == DNN_BACKEND_INFERENCE_ENGINE_NGRAPH && target != DNN_TARGET_CPU)
        applyTestTag(CV_TEST_TAG_DNN_SKIP_IE_NGRAPH);  // Only CPU on DLIE backend is supported
<<<<<<< HEAD
    else if (target != DNN_TARGET_CPU)
        throw SkipTestException("Only CPU is supported");
=======
#endif
#if defined(INF_ENGINE_RELEASE) && INF_ENGINE_VER_MAJOR_EQ(2021040000)
    if (backend == DNN_BACKEND_INFERENCE_ENGINE_NGRAPH)
    {
        // IE exception: Function contains several inputs and outputs with one friendly name!
        if (target == DNN_TARGET_MYRIAD)
            applyTestTag(CV_TEST_TAG_DNN_SKIP_IE_MYRIAD, CV_TEST_TAG_DNN_SKIP_IE_NGRAPH, CV_TEST_TAG_DNN_SKIP_IE_VERSION);
    }
#endif
    if (backend == DNN_BACKEND_OPENCV && target != DNN_TARGET_CPU)
        throw SkipTestException("Only CPU is supported");  // FIXIT use tags
>>>>>>> 35ff9af6

    String onnxmodel = findDataFile("dnn/resnet-34_kinetics.onnx", false);
    Mat image0 = imread(findDataFile("dnn/dog416.png"));
    Mat image1 = imread(findDataFile("dnn/street.png"));

    Mat ref0 = blobFromNPY(_tf("data/output_kinetics0.npy"));
    Mat ref1 = blobFromNPY(_tf("data/output_kinetics1.npy"));

    std::vector<Mat> images_0(16, image0);
    std::vector<Mat> images_1(16, image1);
    Mat blob0 = blobFromImages(images_0, 1.0, Size(112, 112), Scalar(114.7748, 107.7354, 99.4750), true, true);
    Mat blob1 = blobFromImages(images_1, 1.0, Size(112, 112), Scalar(114.7748, 107.7354, 99.4750), true, true);

    Net permute;
    LayerParams lp;
    int order[] = {1, 0, 2, 3};
    lp.set("order", DictValue::arrayInt<int*>(&order[0], 4));
    permute.addLayerToPrev("perm", "Permute", lp);

    permute.setPreferableBackend(backend);
    permute.setPreferableTarget(target);

    permute.setInput(blob0);
    Mat input0 = permute.forward().clone();

    permute.setInput(blob1);
    Mat input1 = permute.forward().clone();

    int dims[] = {1, 3, 16, 112, 112};
    input0 = input0.reshape(0, 5, &dims[0]);
    input1 = input1.reshape(0, 5, &dims[0]);

    Net net = readNetFromONNX(onnxmodel);
    ASSERT_FALSE(net.empty());
    net.setPreferableBackend(backend);
    net.setPreferableTarget(target);

    // output range [-5, 11]
<<<<<<< HEAD
    float l1 = 0.0013, lInf = 0.009;
    if (target == DNN_TARGET_CUDA_FP16)
    {
        l1 = 0.01;
        lInf = 0.06;
=======
    float l1 = 0.0013;
    float lInf = 0.009;
    if (backend == DNN_BACKEND_INFERENCE_ENGINE_NGRAPH && target == DNN_TARGET_OPENCL_FP16)
    {
        l1 = 0.02;
        lInf = 0.07;
>>>>>>> 35ff9af6
    }

    checkBackend(&input0, &ref0);
    net.setInput(input0);
    Mat out = net.forward().clone();
    normAssert(ref0, out, "", l1, lInf);

    checkBackend(&input1, &ref1);
    net.setInput(input1);
    out = net.forward().clone();
    normAssert(ref1, out, "", l1, lInf);

    expectNoFallbacksFromIE(net);
}

TEST_P(Test_ONNX_layers, CumSum)
{
    testONNXModels("cumsum_1d_exclusive_1");
    testONNXModels("cumsum_1d_reverse");
    testONNXModels("cumsum_1d_exclusive_1_reverse");
    testONNXModels("cumsum_2d_dim_1");
    testONNXModels("cumsum_3d_dim_2");
}

INSTANTIATE_TEST_CASE_P(/**/, Test_ONNX_nets, dnnBackendsAndTargets());

}} // namespace<|MERGE_RESOLUTION|>--- conflicted
+++ resolved
@@ -238,19 +238,10 @@
             applyTestTag(CV_TEST_TAG_DNN_SKIP_IE_MYRIAD, CV_TEST_TAG_DNN_SKIP_IE_NGRAPH, CV_TEST_TAG_DNN_SKIP_IE_VERSION);
     }
 #endif
-<<<<<<< HEAD
-    if (backend == DNN_BACKEND_CUDA)
-    {
-        // ok
-    }
-    else if (backend == DNN_BACKEND_OPENCV || target != DNN_TARGET_CPU)
-        throw SkipTestException("Only DLIE backend on CPU is supported");
-=======
 
     if (backend == DNN_BACKEND_OPENCV)
         throw SkipTestException("OpenCV backend is not supported");  // FIXIT use tags
 
->>>>>>> 35ff9af6
     testONNXModels("deconv3d");
 }
 
@@ -375,27 +366,14 @@
 
 TEST_P(Test_ONNX_layers, ReduceMean3D)
 {
-<<<<<<< HEAD
-    if (backend == DNN_BACKEND_CUDA)
-    {
-        // ok
-    }
-    else if (backend == DNN_BACKEND_INFERENCE_ENGINE_NN_BUILDER_2019 && target != DNN_TARGET_CPU)
-=======
 #if defined(INF_ENGINE_RELEASE) && INF_ENGINE_VER_MAJOR_LT(2021040000)
     if (backend == DNN_BACKEND_INFERENCE_ENGINE_NN_BUILDER_2019 && target != DNN_TARGET_CPU)
->>>>>>> 35ff9af6
         applyTestTag(CV_TEST_TAG_DNN_SKIP_IE_NN_BUILDER);  // Only CPU on DLIE backend is supported
     else if (backend == DNN_BACKEND_INFERENCE_ENGINE_NGRAPH && target != DNN_TARGET_CPU)
         applyTestTag(CV_TEST_TAG_DNN_SKIP_IE_NGRAPH);  // Only CPU on DLIE backend is supported
-<<<<<<< HEAD
-    else if (target != DNN_TARGET_CPU)
-        throw SkipTestException("Only CPU is supported");
-=======
 #endif
     if (backend == DNN_BACKEND_OPENCV && target != DNN_TARGET_CPU)
         throw SkipTestException("Only CPU is supported");  // FIXIT use tags
->>>>>>> 35ff9af6
 
     testONNXModels("reduce_mean3d");
 }
@@ -515,7 +493,7 @@
 #if defined(INF_ENGINE_RELEASE) && INF_ENGINE_VER_MAJOR_LT(2021040000)
     if (backend == DNN_BACKEND_INFERENCE_ENGINE_NN_BUILDER_2019 && target != DNN_TARGET_CPU)
         applyTestTag(CV_TEST_TAG_DNN_SKIP_IE_NN_BUILDER);  // Only CPU on DLIE backend is supported
-    if (backend == DNN_BACKEND_INFERENCE_ENGINE_NGRAPH && target != DNN_TARGET_CPU)
+    else if (backend == DNN_BACKEND_INFERENCE_ENGINE_NGRAPH && target != DNN_TARGET_CPU)
         applyTestTag(CV_TEST_TAG_DNN_SKIP_IE_NGRAPH);  // Only CPU on DLIE backend is supported
 #endif
     testONNXModels("eltwise3d");
@@ -541,88 +519,43 @@
             applyTestTag(CV_TEST_TAG_DNN_SKIP_IE_MYRIAD, CV_TEST_TAG_DNN_SKIP_IE_NGRAPH, CV_TEST_TAG_DNN_SKIP_IE_VERSION);
     }
 #endif
-<<<<<<< HEAD
-    if (backend == DNN_BACKEND_CUDA)
-    {
-        // ok
-    }
-    else if (backend == DNN_BACKEND_INFERENCE_ENGINE_NN_BUILDER_2019 && target != DNN_TARGET_CPU)
-=======
 #if defined(INF_ENGINE_RELEASE) && INF_ENGINE_VER_MAJOR_LT(2021040000)
     if (backend == DNN_BACKEND_INFERENCE_ENGINE_NN_BUILDER_2019 && target != DNN_TARGET_CPU)
->>>>>>> 35ff9af6
         applyTestTag(CV_TEST_TAG_DNN_SKIP_IE_NN_BUILDER);  // Only CPU on DLIE backend is supported
     else if (backend == DNN_BACKEND_INFERENCE_ENGINE_NGRAPH && target != DNN_TARGET_CPU)
         applyTestTag(CV_TEST_TAG_DNN_SKIP_IE_NGRAPH);  // Only CPU on DLIE backend is supported
-<<<<<<< HEAD
-    else if (target != DNN_TARGET_CPU)
-        throw SkipTestException("Only CPU is supported");
-=======
 #endif
     if (backend == DNN_BACKEND_OPENCV && target != DNN_TARGET_CPU)
         throw SkipTestException("Only CPU is supported");  // FIXIT use tags
 
->>>>>>> 35ff9af6
     testONNXModels("max_pool3d", npy, 0, 0, false, false);
 }
 
 TEST_P(Test_ONNX_layers, AvePooling3D)
 {
-<<<<<<< HEAD
-#if defined(INF_ENGINE_RELEASE) && INF_ENGINE_VER_MAJOR_LT(2019010000)
-    applyTestTag(CV_TEST_TAG_DNN_SKIP_IE_VERSION);
-#endif
-    if (backend == DNN_BACKEND_CUDA)
-    {
-        // ok
-    }
-    else if (backend == DNN_BACKEND_INFERENCE_ENGINE_NN_BUILDER_2019 && target != DNN_TARGET_CPU)
-=======
 #if defined(INF_ENGINE_RELEASE) && INF_ENGINE_VER_MAJOR_LT(2021040000)
     if (backend == DNN_BACKEND_INFERENCE_ENGINE_NN_BUILDER_2019 && target != DNN_TARGET_CPU)
->>>>>>> 35ff9af6
         applyTestTag(CV_TEST_TAG_DNN_SKIP_IE_NN_BUILDER);  // Only CPU on DLIE backend is supported
     else if (backend == DNN_BACKEND_INFERENCE_ENGINE_NGRAPH && target != DNN_TARGET_CPU)
         applyTestTag(CV_TEST_TAG_DNN_SKIP_IE_NGRAPH);  // Only CPU on DLIE backend is supported
-<<<<<<< HEAD
-    else if (target != DNN_TARGET_CPU)
-        throw SkipTestException("Only CPU is supported");
-=======
 #endif
     if (backend == DNN_BACKEND_OPENCV && target != DNN_TARGET_CPU)
         throw SkipTestException("Only CPU is supported");  // FIXIT use tags
 
->>>>>>> 35ff9af6
     testONNXModels("ave_pool3d");
 }
 
 TEST_P(Test_ONNX_layers, PoolConv3D)
 {
-<<<<<<< HEAD
-#if defined(INF_ENGINE_RELEASE) && INF_ENGINE_VER_MAJOR_LT(2019010000)
-    applyTestTag(CV_TEST_TAG_DNN_SKIP_IE_VERSION);
-#endif
-    if (backend == DNN_BACKEND_CUDA)
-    {
-        // ok
-    }
-    else if (backend == DNN_BACKEND_INFERENCE_ENGINE_NN_BUILDER_2019 && target != DNN_TARGET_CPU)
-=======
 #if defined(INF_ENGINE_RELEASE) && INF_ENGINE_VER_MAJOR_LT(2021040000)
     if (backend == DNN_BACKEND_INFERENCE_ENGINE_NN_BUILDER_2019 && target != DNN_TARGET_CPU)
->>>>>>> 35ff9af6
         applyTestTag(CV_TEST_TAG_DNN_SKIP_IE_NN_BUILDER);  // Only CPU on DLIE backend is supported
     else if (backend == DNN_BACKEND_INFERENCE_ENGINE_NGRAPH && target != DNN_TARGET_CPU)
         applyTestTag(CV_TEST_TAG_DNN_SKIP_IE_NGRAPH);  // Only CPU on DLIE backend is supported
-<<<<<<< HEAD
-    else if (target != DNN_TARGET_CPU)
-        throw SkipTestException("Only CPU is supported");
-=======
 #endif
     if (backend == DNN_BACKEND_OPENCV && target != DNN_TARGET_CPU)
         throw SkipTestException("Only CPU is supported");  // FIXIT use tags
 
->>>>>>> 35ff9af6
     testONNXModels("pool_conv_3d");
 }
 
@@ -1684,26 +1617,11 @@
 
 TEST_P(Test_ONNX_nets, Resnet34_kinetics)
 {
-<<<<<<< HEAD
-#if defined(INF_ENGINE_RELEASE) && INF_ENGINE_VER_MAJOR_LT(2019010000)
-    applyTestTag(CV_TEST_TAG_DNN_SKIP_IE_VERSION);
-#endif
-    if (backend == DNN_BACKEND_CUDA)
-    {
-        // ok
-    }
-    else if (backend == DNN_BACKEND_INFERENCE_ENGINE_NN_BUILDER_2019 && target != DNN_TARGET_CPU)
-=======
 #if defined(INF_ENGINE_RELEASE) && INF_ENGINE_VER_MAJOR_LT(2021040000)
     if (backend == DNN_BACKEND_INFERENCE_ENGINE_NN_BUILDER_2019 && target != DNN_TARGET_CPU)
->>>>>>> 35ff9af6
         applyTestTag(CV_TEST_TAG_DNN_SKIP_IE_NN_BUILDER);  // Only CPU on DLIE backend is supported
     else if (backend == DNN_BACKEND_INFERENCE_ENGINE_NGRAPH && target != DNN_TARGET_CPU)
         applyTestTag(CV_TEST_TAG_DNN_SKIP_IE_NGRAPH);  // Only CPU on DLIE backend is supported
-<<<<<<< HEAD
-    else if (target != DNN_TARGET_CPU)
-        throw SkipTestException("Only CPU is supported");
-=======
 #endif
 #if defined(INF_ENGINE_RELEASE) && INF_ENGINE_VER_MAJOR_EQ(2021040000)
     if (backend == DNN_BACKEND_INFERENCE_ENGINE_NGRAPH)
@@ -1715,7 +1633,6 @@
 #endif
     if (backend == DNN_BACKEND_OPENCV && target != DNN_TARGET_CPU)
         throw SkipTestException("Only CPU is supported");  // FIXIT use tags
->>>>>>> 35ff9af6
 
     String onnxmodel = findDataFile("dnn/resnet-34_kinetics.onnx", false);
     Mat image0 = imread(findDataFile("dnn/dog416.png"));
@@ -1754,20 +1671,17 @@
     net.setPreferableTarget(target);
 
     // output range [-5, 11]
-<<<<<<< HEAD
-    float l1 = 0.0013, lInf = 0.009;
-    if (target == DNN_TARGET_CUDA_FP16)
-    {
-        l1 = 0.01;
-        lInf = 0.06;
-=======
     float l1 = 0.0013;
     float lInf = 0.009;
     if (backend == DNN_BACKEND_INFERENCE_ENGINE_NGRAPH && target == DNN_TARGET_OPENCL_FP16)
     {
         l1 = 0.02;
         lInf = 0.07;
->>>>>>> 35ff9af6
+    }
+    if (target == DNN_TARGET_CUDA_FP16)
+    {
+        l1 = 0.01;
+        lInf = 0.06;
     }
 
     checkBackend(&input0, &ref0);
