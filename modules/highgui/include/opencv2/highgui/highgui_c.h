/*M///////////////////////////////////////////////////////////////////////////////////////
//
//  IMPORTANT: READ BEFORE DOWNLOADING, COPYING, INSTALLING OR USING.
//
//  By downloading, copying, installing or using the software you agree to this license.
//  If you do not agree to this license, do not download, install,
//  copy or use the software.
//
//
//                        Intel License Agreement
//                For Open Source Computer Vision Library
//
// Copyright (C) 2000, Intel Corporation, all rights reserved.
// Third party copyrights are property of their respective owners.
//
// Redistribution and use in source and binary forms, with or without modification,
// are permitted provided that the following conditions are met:
//
//   * Redistribution's of source code must retain the above copyright notice,
//     this list of conditions and the following disclaimer.
//
//   * Redistribution's in binary form must reproduce the above copyright notice,
//     this list of conditions and the following disclaimer in the documentation
//     and/or other materials provided with the distribution.
//
//   * The name of Intel Corporation may not be used to endorse or promote products
//     derived from this software without specific prior written permission.
//
// This software is provided by the copyright holders and contributors "as is" and
// any express or implied warranties, including, but not limited to, the implied
// warranties of merchantability and fitness for a particular purpose are disclaimed.
// In no event shall the Intel Corporation or contributors be liable for any direct,
// indirect, incidental, special, exemplary, or consequential damages
// (including, but not limited to, procurement of substitute goods or services;
// loss of use, data, or profits; or business interruption) however caused
// and on any theory of liability, whether in contract, strict liability,
// or tort (including negligence or otherwise) arising in any way out of
// the use of this software, even if advised of the possibility of such damage.
//
//M*/

#ifndef __OPENCV_HIGHGUI_H__
#define __OPENCV_HIGHGUI_H__

#include "opencv2/core/core_c.h"

#ifdef __cplusplus
extern "C" {
#endif /* __cplusplus */

/****************************************************************************************\
*                                  Basic GUI functions                                   *
\****************************************************************************************/
//YV
//-----------New for Qt
/* For font */
enum {  CV_FONT_LIGHT           = 25,//QFont::Light,
        CV_FONT_NORMAL          = 50,//QFont::Normal,
        CV_FONT_DEMIBOLD        = 63,//QFont::DemiBold,
        CV_FONT_BOLD            = 75,//QFont::Bold,
        CV_FONT_BLACK           = 87 //QFont::Black
};

enum {  CV_STYLE_NORMAL         = 0,//QFont::StyleNormal,
        CV_STYLE_ITALIC         = 1,//QFont::StyleItalic,
        CV_STYLE_OBLIQUE        = 2 //QFont::StyleOblique
};
/* ---------*/

//for color cvScalar(blue_component, green_component, red\_component[, alpha_component])
//and alpha= 0 <-> 0xFF (not transparent <-> transparent)
CVAPI(CvFont) cvFontQt(const char* nameFont, int pointSize CV_DEFAULT(-1), CvScalar color CV_DEFAULT(cvScalarAll(0)), int weight CV_DEFAULT(CV_FONT_NORMAL),  int style CV_DEFAULT(CV_STYLE_NORMAL), int spacing CV_DEFAULT(0));

CVAPI(void) cvAddText(const CvArr* img, const char* text, CvPoint org, CvFont *arg2);

CVAPI(void) cvDisplayOverlay(const char* name, const char* text, int delayms CV_DEFAULT(0));
CVAPI(void) cvDisplayStatusBar(const char* name, const char* text, int delayms CV_DEFAULT(0));

CVAPI(void) cvSaveWindowParameters(const char* name);
CVAPI(void) cvLoadWindowParameters(const char* name);
CVAPI(int) cvStartLoop(int (*pt2Func)(int argc, char *argv[]), int argc, char* argv[]);
CVAPI(void) cvStopLoop( void );

typedef void (CV_CDECL *CvButtonCallback)(int state, void* userdata);
enum {CV_PUSH_BUTTON = 0, CV_CHECKBOX = 1, CV_RADIOBOX = 2};
CVAPI(int) cvCreateButton( const char* button_name CV_DEFAULT(NULL),CvButtonCallback on_change CV_DEFAULT(NULL), void* userdata CV_DEFAULT(NULL) , int button_type CV_DEFAULT(CV_PUSH_BUTTON), int initial_button_state CV_DEFAULT(0));
//----------------------


/* this function is used to set some external parameters in case of X Window */
CVAPI(int) cvInitSystem( int argc, char** argv );

CVAPI(int) cvStartWindowThread( void );

// ---------  YV ---------
enum
{
    //These 3 flags are used by cvSet/GetWindowProperty
    CV_WND_PROP_FULLSCREEN = 0, //to change/get window's fullscreen property
    CV_WND_PROP_AUTOSIZE   = 1, //to change/get window's autosize property
    CV_WND_PROP_ASPECTRATIO= 2, //to change/get window's aspectratio property
    CV_WND_PROP_OPENGL     = 3, //to change/get window's opengl support

    //These 2 flags are used by cvNamedWindow and cvSet/GetWindowProperty
    CV_WINDOW_NORMAL       = 0x00000000, //the user can resize the window (no constraint)  / also use to switch a fullscreen window to a normal size
    CV_WINDOW_AUTOSIZE     = 0x00000001, //the user cannot resize the window, the size is constrainted by the image displayed
    CV_WINDOW_OPENGL       = 0x00001000, //window with opengl support

    //Those flags are only for Qt
    CV_GUI_EXPANDED         = 0x00000000, //status bar and tool bar
    CV_GUI_NORMAL           = 0x00000010, //old fashious way

    //These 3 flags are used by cvNamedWindow and cvSet/GetWindowProperty
    CV_WINDOW_FULLSCREEN   = 1,//change the window to fullscreen
    CV_WINDOW_FREERATIO    = 0x00000100,//the image expends as much as it can (no ratio constraint)
    CV_WINDOW_KEEPRATIO    = 0x00000000//the ration image is respected.
};

/* create window */
CVAPI(int) cvNamedWindow( const char* name, int flags CV_DEFAULT(CV_WINDOW_AUTOSIZE) );

/* Set and Get Property of the window */
CVAPI(void) cvSetWindowProperty(const char* name, int prop_id, double prop_value);
CVAPI(double) cvGetWindowProperty(const char* name, int prop_id);

/* display image within window (highgui windows remember their content) */
CVAPI(void) cvShowImage( const char* name, const CvArr* image );

/* resize/move window */
CVAPI(void) cvResizeWindow( const char* name, int width, int height );
CVAPI(void) cvMoveWindow( const char* name, int x, int y );


/* destroy window and all the trackers associated with it */
CVAPI(void) cvDestroyWindow( const char* name );

CVAPI(void) cvDestroyAllWindows(void);

/* get native window handle (HWND in case of Win32 and Widget in case of X Window) */
CVAPI(void*) cvGetWindowHandle( const char* name );

/* get name of highgui window given its native handle */
CVAPI(const char*) cvGetWindowName( void* window_handle );


typedef void (CV_CDECL *CvTrackbarCallback)(int pos);

/* create trackbar and display it on top of given window, set callback */
CVAPI(int) cvCreateTrackbar( const char* trackbar_name, const char* window_name,
                             int* value, int count, CvTrackbarCallback on_change CV_DEFAULT(NULL));

typedef void (CV_CDECL *CvTrackbarCallback2)(int pos, void* userdata);

CVAPI(int) cvCreateTrackbar2( const char* trackbar_name, const char* window_name,
                              int* value, int count, CvTrackbarCallback2 on_change,
                              void* userdata CV_DEFAULT(0));

/* retrieve or set trackbar position */
CVAPI(int) cvGetTrackbarPos( const char* trackbar_name, const char* window_name );
CVAPI(void) cvSetTrackbarPos( const char* trackbar_name, const char* window_name, int pos );

enum
{
    CV_EVENT_MOUSEMOVE      =0,
    CV_EVENT_LBUTTONDOWN    =1,
    CV_EVENT_RBUTTONDOWN    =2,
    CV_EVENT_MBUTTONDOWN    =3,
    CV_EVENT_LBUTTONUP      =4,
    CV_EVENT_RBUTTONUP      =5,
    CV_EVENT_MBUTTONUP      =6,
    CV_EVENT_LBUTTONDBLCLK  =7,
    CV_EVENT_RBUTTONDBLCLK  =8,
    CV_EVENT_MBUTTONDBLCLK  =9,
    CV_EVENT_MOUSEWHEEL     =10,
    CV_EVENT_MOUSEHWHEEL    =11
};

enum
{
    CV_EVENT_FLAG_LBUTTON   =1,
    CV_EVENT_FLAG_RBUTTON   =2,
    CV_EVENT_FLAG_MBUTTON   =4,
    CV_EVENT_FLAG_CTRLKEY   =8,
    CV_EVENT_FLAG_SHIFTKEY  =16,
    CV_EVENT_FLAG_ALTKEY    =32
};


#define CV_GET_WHEEL_DELTA(flags) ((short)((flags >> 16) & 0xffff)) // upper 16 bits

typedef void (CV_CDECL *CvMouseCallback )(int event, int x, int y, int flags, void* param);

/* assign callback for mouse events */
CVAPI(void) cvSetMouseCallback( const char* window_name, CvMouseCallback on_mouse,
                                void* param CV_DEFAULT(NULL));

/* wait for key event infinitely (delay<=0) or for "delay" milliseconds */
CVAPI(int) cvWaitKey(int delay CV_DEFAULT(0));

// OpenGL support

typedef void (CV_CDECL *CvOpenGlDrawCallback)(void* userdata);
CVAPI(void) cvSetOpenGlDrawCallback(const char* window_name, CvOpenGlDrawCallback callback, void* userdata CV_DEFAULT(NULL));

CVAPI(void) cvSetOpenGlContext(const char* window_name);
CVAPI(void) cvUpdateWindow(const char* window_name);


/****************************************************************************************\
<<<<<<< HEAD
*                         Working with Video Files and Cameras                           *
\****************************************************************************************/

/* "black box" capture structure */
typedef struct CvCapture CvCapture;

/* start capturing frames from video file */
CVAPI(CvCapture*) cvCreateFileCapture( const char* filename );

enum
{
    CV_CAP_ANY      =0,     // autodetect

    CV_CAP_MIL      =100,   // MIL proprietary drivers

    CV_CAP_VFW      =200,   // platform native
    CV_CAP_V4L      =200,
    CV_CAP_V4L2     =200,

    CV_CAP_FIREWARE =300,   // IEEE 1394 drivers
    CV_CAP_FIREWIRE =300,
    CV_CAP_IEEE1394 =300,
    CV_CAP_DC1394   =300,
    CV_CAP_CMU1394  =300,

    CV_CAP_STEREO   =400,   // TYZX proprietary drivers
    CV_CAP_TYZX     =400,
    CV_TYZX_LEFT    =400,
    CV_TYZX_RIGHT   =401,
    CV_TYZX_COLOR   =402,
    CV_TYZX_Z       =403,

    CV_CAP_QT       =500,   // QuickTime

    CV_CAP_UNICAP   =600,   // Unicap drivers

    CV_CAP_DSHOW    =700,   // DirectShow (via videoInput)
    CV_CAP_MSMF     =1400,  // Microsoft Media Foundation (via videoInput)

    CV_CAP_PVAPI    =800,   // PvAPI, Prosilica GigE SDK

    CV_CAP_OPENNI   =900,   // OpenNI (for Kinect)

    CV_CAP_OPENNI_ASUS =910,   // OpenNI (for Asus Xtion)

    CV_CAP_ANDROID  =1000,  // Android
    CV_CAP_ANDROID_BACK =CV_CAP_ANDROID+99, // Android back camera
    CV_CAP_ANDROID_FRONT =CV_CAP_ANDROID+98, // Android front camera

    CV_CAP_XIAPI    =1100,   // XIMEA Camera API

    CV_CAP_AVFOUNDATION = 1200,  // AVFoundation framework for iOS (OS X Lion will have the same API)

    CV_CAP_GIGANETIX = 1300,  // Smartek Giganetix GigEVisionSDK

    CV_CAP_INTELPERC = 1500, // Intel Perceptual Computing SDK

    CV_CAP_OPENNI2 = 1600   // OpenNI2 (for Kinect)
};

/* start capturing frames from camera: index = camera_index + domain_offset (CV_CAP_*) */
CVAPI(CvCapture*) cvCreateCameraCapture( int index );

/* grab a frame, return 1 on success, 0 on fail.
  this function is thought to be fast               */
CVAPI(int) cvGrabFrame( CvCapture* capture );

/* get the frame grabbed with cvGrabFrame(..)
  This function may apply some frame processing like
  frame decompression, flipping etc.
  !!!DO NOT RELEASE or MODIFY the retrieved frame!!! */
CVAPI(IplImage*) cvRetrieveFrame( CvCapture* capture, int streamIdx CV_DEFAULT(0) );

/* Just a combination of cvGrabFrame and cvRetrieveFrame
   !!!DO NOT RELEASE or MODIFY the retrieved frame!!!      */
CVAPI(IplImage*) cvQueryFrame( CvCapture* capture );

/* stop capturing/reading and free resources */
CVAPI(void) cvReleaseCapture( CvCapture** capture );

enum
{
    // modes of the controlling registers (can be: auto, manual, auto single push, absolute Latter allowed with any other mode)
    // every feature can have only one mode turned on at a time
    CV_CAP_PROP_DC1394_OFF         = -4,  //turn the feature off (not controlled manually nor automatically)
    CV_CAP_PROP_DC1394_MODE_MANUAL = -3, //set automatically when a value of the feature is set by the user
    CV_CAP_PROP_DC1394_MODE_AUTO = -2,
    CV_CAP_PROP_DC1394_MODE_ONE_PUSH_AUTO = -1,
    CV_CAP_PROP_POS_MSEC       =0,
    CV_CAP_PROP_POS_FRAMES     =1,
    CV_CAP_PROP_POS_AVI_RATIO  =2,
    CV_CAP_PROP_FRAME_WIDTH    =3,
    CV_CAP_PROP_FRAME_HEIGHT   =4,
    CV_CAP_PROP_FPS            =5,
    CV_CAP_PROP_FOURCC         =6,
    CV_CAP_PROP_FRAME_COUNT    =7,
    CV_CAP_PROP_FORMAT         =8,
    CV_CAP_PROP_MODE           =9,
    CV_CAP_PROP_BRIGHTNESS    =10,
    CV_CAP_PROP_CONTRAST      =11,
    CV_CAP_PROP_SATURATION    =12,
    CV_CAP_PROP_HUE           =13,
    CV_CAP_PROP_GAIN          =14,
    CV_CAP_PROP_EXPOSURE      =15,
    CV_CAP_PROP_CONVERT_RGB   =16,
    CV_CAP_PROP_WHITE_BALANCE_BLUE_U =17,
    CV_CAP_PROP_RECTIFICATION =18,
    CV_CAP_PROP_MONOCROME     =19,
    CV_CAP_PROP_SHARPNESS     =20,
    CV_CAP_PROP_AUTO_EXPOSURE =21, // exposure control done by camera,
                                   // user can adjust refernce level
                                   // using this feature
    CV_CAP_PROP_GAMMA         =22,
    CV_CAP_PROP_TEMPERATURE   =23,
    CV_CAP_PROP_TRIGGER       =24,
    CV_CAP_PROP_TRIGGER_DELAY =25,
    CV_CAP_PROP_WHITE_BALANCE_RED_V =26,
    CV_CAP_PROP_ZOOM          =27,
    CV_CAP_PROP_FOCUS         =28,
    CV_CAP_PROP_GUID          =29,
    CV_CAP_PROP_ISO_SPEED     =30,
    CV_CAP_PROP_MAX_DC1394    =31,
    CV_CAP_PROP_BACKLIGHT     =32,
    CV_CAP_PROP_PAN           =33,
    CV_CAP_PROP_TILT          =34,
    CV_CAP_PROP_ROLL          =35,
    CV_CAP_PROP_IRIS          =36,
    CV_CAP_PROP_SETTINGS      =37,

    CV_CAP_PROP_AUTOGRAB      =1024, // property for highgui class CvCapture_Android only
    CV_CAP_PROP_SUPPORTED_PREVIEW_SIZES_STRING=1025, // readonly, tricky property, returns cpnst char* indeed
    CV_CAP_PROP_PREVIEW_FORMAT=1026, // readonly, tricky property, returns cpnst char* indeed

    // OpenNI map generators
    CV_CAP_OPENNI_DEPTH_GENERATOR = 1 << 31,
    CV_CAP_OPENNI_IMAGE_GENERATOR = 1 << 30,
    CV_CAP_OPENNI_GENERATORS_MASK = CV_CAP_OPENNI_DEPTH_GENERATOR + CV_CAP_OPENNI_IMAGE_GENERATOR,

    // Properties of cameras available through OpenNI interfaces
    CV_CAP_PROP_OPENNI_OUTPUT_MODE     = 100,
    CV_CAP_PROP_OPENNI_FRAME_MAX_DEPTH = 101, // in mm
    CV_CAP_PROP_OPENNI_BASELINE        = 102, // in mm
    CV_CAP_PROP_OPENNI_FOCAL_LENGTH    = 103, // in pixels
    CV_CAP_PROP_OPENNI_REGISTRATION    = 104, // flag
    CV_CAP_PROP_OPENNI_REGISTRATION_ON = CV_CAP_PROP_OPENNI_REGISTRATION, // flag that synchronizes the remapping depth map to image map
                                                                          // by changing depth generator's view point (if the flag is "on") or
                                                                          // sets this view point to its normal one (if the flag is "off").
    CV_CAP_PROP_OPENNI_APPROX_FRAME_SYNC = 105,
    CV_CAP_PROP_OPENNI_MAX_BUFFER_SIZE   = 106,
    CV_CAP_PROP_OPENNI_CIRCLE_BUFFER     = 107,
    CV_CAP_PROP_OPENNI_MAX_TIME_DURATION = 108,

    CV_CAP_PROP_OPENNI_GENERATOR_PRESENT = 109,
    CV_CAP_PROP_OPENNI2_SYNC = 110,
    CV_CAP_PROP_OPENNI2_MIRROR = 111,

    CV_CAP_OPENNI_IMAGE_GENERATOR_PRESENT         = CV_CAP_OPENNI_IMAGE_GENERATOR + CV_CAP_PROP_OPENNI_GENERATOR_PRESENT,
    CV_CAP_OPENNI_IMAGE_GENERATOR_OUTPUT_MODE     = CV_CAP_OPENNI_IMAGE_GENERATOR + CV_CAP_PROP_OPENNI_OUTPUT_MODE,
    CV_CAP_OPENNI_DEPTH_GENERATOR_BASELINE        = CV_CAP_OPENNI_DEPTH_GENERATOR + CV_CAP_PROP_OPENNI_BASELINE,
    CV_CAP_OPENNI_DEPTH_GENERATOR_FOCAL_LENGTH    = CV_CAP_OPENNI_DEPTH_GENERATOR + CV_CAP_PROP_OPENNI_FOCAL_LENGTH,
    CV_CAP_OPENNI_DEPTH_GENERATOR_REGISTRATION    = CV_CAP_OPENNI_DEPTH_GENERATOR + CV_CAP_PROP_OPENNI_REGISTRATION,
    CV_CAP_OPENNI_DEPTH_GENERATOR_REGISTRATION_ON = CV_CAP_OPENNI_DEPTH_GENERATOR_REGISTRATION,

    // Properties of cameras available through GStreamer interface
    CV_CAP_GSTREAMER_QUEUE_LENGTH           = 200, // default is 1

    // PVAPI
    CV_CAP_PROP_PVAPI_MULTICASTIP           = 300, // ip for anable multicast master mode. 0 for disable multicast
    CV_CAP_PROP_PVAPI_FRAMESTARTTRIGGERMODE = 301, // FrameStartTriggerMode: Determines how a frame is initiated

    // Properties of cameras available through XIMEA SDK interface
    CV_CAP_PROP_XI_DOWNSAMPLING  = 400,      // Change image resolution by binning or skipping.
    CV_CAP_PROP_XI_DATA_FORMAT   = 401,       // Output data format.
    CV_CAP_PROP_XI_OFFSET_X      = 402,      // Horizontal offset from the origin to the area of interest (in pixels).
    CV_CAP_PROP_XI_OFFSET_Y      = 403,      // Vertical offset from the origin to the area of interest (in pixels).
    CV_CAP_PROP_XI_TRG_SOURCE    = 404,      // Defines source of trigger.
    CV_CAP_PROP_XI_TRG_SOFTWARE  = 405,      // Generates an internal trigger. PRM_TRG_SOURCE must be set to TRG_SOFTWARE.
    CV_CAP_PROP_XI_GPI_SELECTOR  = 406,      // Selects general purpose input
    CV_CAP_PROP_XI_GPI_MODE      = 407,      // Set general purpose input mode
    CV_CAP_PROP_XI_GPI_LEVEL     = 408,      // Get general purpose level
    CV_CAP_PROP_XI_GPO_SELECTOR  = 409,      // Selects general purpose output
    CV_CAP_PROP_XI_GPO_MODE      = 410,      // Set general purpose output mode
    CV_CAP_PROP_XI_LED_SELECTOR  = 411,      // Selects camera signalling LED
    CV_CAP_PROP_XI_LED_MODE      = 412,      // Define camera signalling LED functionality
    CV_CAP_PROP_XI_MANUAL_WB     = 413,      // Calculates White Balance(must be called during acquisition)
    CV_CAP_PROP_XI_AUTO_WB       = 414,      // Automatic white balance
    CV_CAP_PROP_XI_AEAG          = 415,      // Automatic exposure/gain
    CV_CAP_PROP_XI_EXP_PRIORITY  = 416,      // Exposure priority (0.5 - exposure 50%, gain 50%).
    CV_CAP_PROP_XI_AE_MAX_LIMIT  = 417,      // Maximum limit of exposure in AEAG procedure
    CV_CAP_PROP_XI_AG_MAX_LIMIT  = 418,      // Maximum limit of gain in AEAG procedure
    CV_CAP_PROP_XI_AEAG_LEVEL    = 419,       // Average intensity of output signal AEAG should achieve(in %)
    CV_CAP_PROP_XI_TIMEOUT       = 420,       // Image capture timeout in milliseconds

    // Properties for Android cameras
    CV_CAP_PROP_ANDROID_FLASH_MODE = 8001,
    CV_CAP_PROP_ANDROID_FOCUS_MODE = 8002,
    CV_CAP_PROP_ANDROID_WHITE_BALANCE = 8003,
    CV_CAP_PROP_ANDROID_ANTIBANDING = 8004,
    CV_CAP_PROP_ANDROID_FOCAL_LENGTH = 8005,
    CV_CAP_PROP_ANDROID_FOCUS_DISTANCE_NEAR = 8006,
    CV_CAP_PROP_ANDROID_FOCUS_DISTANCE_OPTIMAL = 8007,
    CV_CAP_PROP_ANDROID_FOCUS_DISTANCE_FAR = 8008,
    CV_CAP_PROP_ANDROID_EXPOSE_LOCK = 8009,
    CV_CAP_PROP_ANDROID_WHITEBALANCE_LOCK = 8010,

    // Properties of cameras available through AVFOUNDATION interface
    CV_CAP_PROP_IOS_DEVICE_FOCUS = 9001,
    CV_CAP_PROP_IOS_DEVICE_EXPOSURE = 9002,
    CV_CAP_PROP_IOS_DEVICE_FLASH = 9003,
    CV_CAP_PROP_IOS_DEVICE_WHITEBALANCE = 9004,
    CV_CAP_PROP_IOS_DEVICE_TORCH = 9005,

    // Properties of cameras available through Smartek Giganetix Ethernet Vision interface
    /* --- Vladimir Litvinenko (litvinenko.vladimir@gmail.com) --- */
    CV_CAP_PROP_GIGA_FRAME_OFFSET_X = 10001,
    CV_CAP_PROP_GIGA_FRAME_OFFSET_Y = 10002,
    CV_CAP_PROP_GIGA_FRAME_WIDTH_MAX = 10003,
    CV_CAP_PROP_GIGA_FRAME_HEIGH_MAX = 10004,
    CV_CAP_PROP_GIGA_FRAME_SENS_WIDTH = 10005,
    CV_CAP_PROP_GIGA_FRAME_SENS_HEIGH = 10006,

    CV_CAP_PROP_INTELPERC_PROFILE_COUNT               = 11001,
    CV_CAP_PROP_INTELPERC_PROFILE_IDX                 = 11002,
    CV_CAP_PROP_INTELPERC_DEPTH_LOW_CONFIDENCE_VALUE  = 11003,
    CV_CAP_PROP_INTELPERC_DEPTH_SATURATION_VALUE      = 11004,
    CV_CAP_PROP_INTELPERC_DEPTH_CONFIDENCE_THRESHOLD  = 11005,
    CV_CAP_PROP_INTELPERC_DEPTH_FOCAL_LENGTH_HORZ     = 11006,
    CV_CAP_PROP_INTELPERC_DEPTH_FOCAL_LENGTH_VERT     = 11007,

    // Intel PerC streams
    CV_CAP_INTELPERC_DEPTH_GENERATOR = 1 << 29,
    CV_CAP_INTELPERC_IMAGE_GENERATOR = 1 << 28,
    CV_CAP_INTELPERC_GENERATORS_MASK = CV_CAP_INTELPERC_DEPTH_GENERATOR + CV_CAP_INTELPERC_IMAGE_GENERATOR
};

enum
{
    // Data given from depth generator.
    CV_CAP_OPENNI_DEPTH_MAP                 = 0, // Depth values in mm (CV_16UC1)
    CV_CAP_OPENNI_POINT_CLOUD_MAP           = 1, // XYZ in meters (CV_32FC3)
    CV_CAP_OPENNI_DISPARITY_MAP             = 2, // Disparity in pixels (CV_8UC1)
    CV_CAP_OPENNI_DISPARITY_MAP_32F         = 3, // Disparity in pixels (CV_32FC1)
    CV_CAP_OPENNI_VALID_DEPTH_MASK          = 4, // CV_8UC1

    // Data given from RGB image generator.
    CV_CAP_OPENNI_BGR_IMAGE                 = 5,
    CV_CAP_OPENNI_GRAY_IMAGE                = 6
};

// Supported output modes of OpenNI image generator
enum
{
    CV_CAP_OPENNI_VGA_30HZ     = 0,
    CV_CAP_OPENNI_SXGA_15HZ    = 1,
    CV_CAP_OPENNI_SXGA_30HZ    = 2,
    CV_CAP_OPENNI_QVGA_30HZ    = 3,
    CV_CAP_OPENNI_QVGA_60HZ    = 4
};

//supported by Android camera output formats
enum
{
    CV_CAP_ANDROID_COLOR_FRAME_BGR = 0, //BGR
    CV_CAP_ANDROID_COLOR_FRAME = CV_CAP_ANDROID_COLOR_FRAME_BGR,
    CV_CAP_ANDROID_GREY_FRAME  = 1,  //Y
    CV_CAP_ANDROID_COLOR_FRAME_RGB = 2,
    CV_CAP_ANDROID_COLOR_FRAME_BGRA = 3,
    CV_CAP_ANDROID_COLOR_FRAME_RGBA = 4
};

// supported Android camera flash modes
enum
{
    CV_CAP_ANDROID_FLASH_MODE_AUTO = 0,
    CV_CAP_ANDROID_FLASH_MODE_OFF,
    CV_CAP_ANDROID_FLASH_MODE_ON,
    CV_CAP_ANDROID_FLASH_MODE_RED_EYE,
    CV_CAP_ANDROID_FLASH_MODE_TORCH
};

// supported Android camera focus modes
enum
{
    CV_CAP_ANDROID_FOCUS_MODE_AUTO = 0,
    CV_CAP_ANDROID_FOCUS_MODE_CONTINUOUS_PICTURE,
    CV_CAP_ANDROID_FOCUS_MODE_CONTINUOUS_VIDEO,
    CV_CAP_ANDROID_FOCUS_MODE_EDOF,
    CV_CAP_ANDROID_FOCUS_MODE_FIXED,
    CV_CAP_ANDROID_FOCUS_MODE_INFINITY,
    CV_CAP_ANDROID_FOCUS_MODE_MACRO
};

// supported Android camera white balance modes
enum
{
    CV_CAP_ANDROID_WHITE_BALANCE_AUTO = 0,
    CV_CAP_ANDROID_WHITE_BALANCE_CLOUDY_DAYLIGHT,
    CV_CAP_ANDROID_WHITE_BALANCE_DAYLIGHT,
    CV_CAP_ANDROID_WHITE_BALANCE_FLUORESCENT,
    CV_CAP_ANDROID_WHITE_BALANCE_INCANDESCENT,
    CV_CAP_ANDROID_WHITE_BALANCE_SHADE,
    CV_CAP_ANDROID_WHITE_BALANCE_TWILIGHT,
    CV_CAP_ANDROID_WHITE_BALANCE_WARM_FLUORESCENT
};

// supported Android camera antibanding modes
enum
{
    CV_CAP_ANDROID_ANTIBANDING_50HZ = 0,
    CV_CAP_ANDROID_ANTIBANDING_60HZ,
    CV_CAP_ANDROID_ANTIBANDING_AUTO,
    CV_CAP_ANDROID_ANTIBANDING_OFF
};

enum
{
    CV_CAP_INTELPERC_DEPTH_MAP              = 0, // Each pixel is a 16-bit integer. The value indicates the distance from an object to the camera's XY plane or the Cartesian depth.
    CV_CAP_INTELPERC_UVDEPTH_MAP            = 1, // Each pixel contains two 32-bit floating point values in the range of 0-1, representing the mapping of depth coordinates to the color coordinates.
    CV_CAP_INTELPERC_IR_MAP                 = 2, // Each pixel is a 16-bit integer. The value indicates the intensity of the reflected laser beam.
    CV_CAP_INTELPERC_IMAGE                  = 3
};

/* retrieve or set capture properties */
CVAPI(double) cvGetCaptureProperty( CvCapture* capture, int property_id );
CVAPI(int)    cvSetCaptureProperty( CvCapture* capture, int property_id, double value );

// Return the type of the capturer (eg, CV_CAP_V4W, CV_CAP_UNICAP), which is unknown if created with CV_CAP_ANY
CVAPI(int)    cvGetCaptureDomain( CvCapture* capture);

/* "black box" video file writer structure */
typedef struct CvVideoWriter CvVideoWriter;

#define CV_FOURCC_MACRO(c1, c2, c3, c4) (((c1) & 255) + (((c2) & 255) << 8) + (((c3) & 255) << 16) + (((c4) & 255) << 24))

CV_INLINE int CV_FOURCC(char c1, char c2, char c3, char c4)
{
    return CV_FOURCC_MACRO(c1, c2, c3, c4);
}

#define CV_FOURCC_PROMPT -1  /* Open Codec Selection Dialog (Windows only) */
#define CV_FOURCC_DEFAULT CV_FOURCC('I', 'Y', 'U', 'V') /* Use default codec for specified filename (Linux only) */

/* initialize video file writer */
CVAPI(CvVideoWriter*) cvCreateVideoWriter( const char* filename, int fourcc,
                                           double fps, CvSize frame_size,
                                           int is_color CV_DEFAULT(1));

/* write frame to video file */
CVAPI(int) cvWriteFrame( CvVideoWriter* writer, const IplImage* image );

/* close video file writer */
CVAPI(void) cvReleaseVideoWriter( CvVideoWriter** writer );

/****************************************************************************************\
=======
>>>>>>> 9a58b1a3
*                              Obsolete functions/synonyms                               *
\****************************************************************************************/

#define cvAddSearchPath(path)
#define cvvInitSystem cvInitSystem
#define cvvNamedWindow cvNamedWindow
#define cvvShowImage cvShowImage
#define cvvResizeWindow cvResizeWindow
#define cvvDestroyWindow cvDestroyWindow
#define cvvCreateTrackbar cvCreateTrackbar
#define cvvAddSearchPath cvAddSearchPath
#define cvvWaitKey(name) cvWaitKey(0)
#define cvvWaitKeyEx(name,delay) cvWaitKey(delay)
#define HG_AUTOSIZE CV_WINDOW_AUTOSIZE
#define set_preprocess_func cvSetPreprocessFuncWin32
#define set_postprocess_func cvSetPostprocessFuncWin32

#if defined WIN32 || defined _WIN32

CVAPI(void) cvSetPreprocessFuncWin32_(const void* callback);
CVAPI(void) cvSetPostprocessFuncWin32_(const void* callback);
#define cvSetPreprocessFuncWin32(callback) cvSetPreprocessFuncWin32_((const void*)(callback))
#define cvSetPostprocessFuncWin32(callback) cvSetPostprocessFuncWin32_((const void*)(callback))

#endif

#ifdef __cplusplus
}
#endif

#endif<|MERGE_RESOLUTION|>--- conflicted
+++ resolved
@@ -207,363 +207,11 @@
 
 
 /****************************************************************************************\
-<<<<<<< HEAD
-*                         Working with Video Files and Cameras                           *
-\****************************************************************************************/
-
-/* "black box" capture structure */
-typedef struct CvCapture CvCapture;
-
-/* start capturing frames from video file */
-CVAPI(CvCapture*) cvCreateFileCapture( const char* filename );
-
-enum
-{
-    CV_CAP_ANY      =0,     // autodetect
-
-    CV_CAP_MIL      =100,   // MIL proprietary drivers
-
-    CV_CAP_VFW      =200,   // platform native
-    CV_CAP_V4L      =200,
-    CV_CAP_V4L2     =200,
-
-    CV_CAP_FIREWARE =300,   // IEEE 1394 drivers
-    CV_CAP_FIREWIRE =300,
-    CV_CAP_IEEE1394 =300,
-    CV_CAP_DC1394   =300,
-    CV_CAP_CMU1394  =300,
-
-    CV_CAP_STEREO   =400,   // TYZX proprietary drivers
-    CV_CAP_TYZX     =400,
-    CV_TYZX_LEFT    =400,
-    CV_TYZX_RIGHT   =401,
-    CV_TYZX_COLOR   =402,
-    CV_TYZX_Z       =403,
-
-    CV_CAP_QT       =500,   // QuickTime
-
-    CV_CAP_UNICAP   =600,   // Unicap drivers
-
-    CV_CAP_DSHOW    =700,   // DirectShow (via videoInput)
-    CV_CAP_MSMF     =1400,  // Microsoft Media Foundation (via videoInput)
-
-    CV_CAP_PVAPI    =800,   // PvAPI, Prosilica GigE SDK
-
-    CV_CAP_OPENNI   =900,   // OpenNI (for Kinect)
-
-    CV_CAP_OPENNI_ASUS =910,   // OpenNI (for Asus Xtion)
-
-    CV_CAP_ANDROID  =1000,  // Android
-    CV_CAP_ANDROID_BACK =CV_CAP_ANDROID+99, // Android back camera
-    CV_CAP_ANDROID_FRONT =CV_CAP_ANDROID+98, // Android front camera
-
-    CV_CAP_XIAPI    =1100,   // XIMEA Camera API
-
-    CV_CAP_AVFOUNDATION = 1200,  // AVFoundation framework for iOS (OS X Lion will have the same API)
-
-    CV_CAP_GIGANETIX = 1300,  // Smartek Giganetix GigEVisionSDK
-
-    CV_CAP_INTELPERC = 1500, // Intel Perceptual Computing SDK
+
 
     CV_CAP_OPENNI2 = 1600   // OpenNI2 (for Kinect)
-};
-
-/* start capturing frames from camera: index = camera_index + domain_offset (CV_CAP_*) */
-CVAPI(CvCapture*) cvCreateCameraCapture( int index );
-
-/* grab a frame, return 1 on success, 0 on fail.
-  this function is thought to be fast               */
-CVAPI(int) cvGrabFrame( CvCapture* capture );
-
-/* get the frame grabbed with cvGrabFrame(..)
-  This function may apply some frame processing like
-  frame decompression, flipping etc.
-  !!!DO NOT RELEASE or MODIFY the retrieved frame!!! */
-CVAPI(IplImage*) cvRetrieveFrame( CvCapture* capture, int streamIdx CV_DEFAULT(0) );
-
-/* Just a combination of cvGrabFrame and cvRetrieveFrame
-   !!!DO NOT RELEASE or MODIFY the retrieved frame!!!      */
-CVAPI(IplImage*) cvQueryFrame( CvCapture* capture );
-
-/* stop capturing/reading and free resources */
-CVAPI(void) cvReleaseCapture( CvCapture** capture );
-
-enum
-{
-    // modes of the controlling registers (can be: auto, manual, auto single push, absolute Latter allowed with any other mode)
-    // every feature can have only one mode turned on at a time
-    CV_CAP_PROP_DC1394_OFF         = -4,  //turn the feature off (not controlled manually nor automatically)
-    CV_CAP_PROP_DC1394_MODE_MANUAL = -3, //set automatically when a value of the feature is set by the user
-    CV_CAP_PROP_DC1394_MODE_AUTO = -2,
-    CV_CAP_PROP_DC1394_MODE_ONE_PUSH_AUTO = -1,
-    CV_CAP_PROP_POS_MSEC       =0,
-    CV_CAP_PROP_POS_FRAMES     =1,
-    CV_CAP_PROP_POS_AVI_RATIO  =2,
-    CV_CAP_PROP_FRAME_WIDTH    =3,
-    CV_CAP_PROP_FRAME_HEIGHT   =4,
-    CV_CAP_PROP_FPS            =5,
-    CV_CAP_PROP_FOURCC         =6,
-    CV_CAP_PROP_FRAME_COUNT    =7,
-    CV_CAP_PROP_FORMAT         =8,
-    CV_CAP_PROP_MODE           =9,
-    CV_CAP_PROP_BRIGHTNESS    =10,
-    CV_CAP_PROP_CONTRAST      =11,
-    CV_CAP_PROP_SATURATION    =12,
-    CV_CAP_PROP_HUE           =13,
-    CV_CAP_PROP_GAIN          =14,
-    CV_CAP_PROP_EXPOSURE      =15,
-    CV_CAP_PROP_CONVERT_RGB   =16,
-    CV_CAP_PROP_WHITE_BALANCE_BLUE_U =17,
-    CV_CAP_PROP_RECTIFICATION =18,
-    CV_CAP_PROP_MONOCROME     =19,
-    CV_CAP_PROP_SHARPNESS     =20,
-    CV_CAP_PROP_AUTO_EXPOSURE =21, // exposure control done by camera,
-                                   // user can adjust refernce level
-                                   // using this feature
-    CV_CAP_PROP_GAMMA         =22,
-    CV_CAP_PROP_TEMPERATURE   =23,
-    CV_CAP_PROP_TRIGGER       =24,
-    CV_CAP_PROP_TRIGGER_DELAY =25,
-    CV_CAP_PROP_WHITE_BALANCE_RED_V =26,
-    CV_CAP_PROP_ZOOM          =27,
-    CV_CAP_PROP_FOCUS         =28,
-    CV_CAP_PROP_GUID          =29,
-    CV_CAP_PROP_ISO_SPEED     =30,
-    CV_CAP_PROP_MAX_DC1394    =31,
-    CV_CAP_PROP_BACKLIGHT     =32,
-    CV_CAP_PROP_PAN           =33,
-    CV_CAP_PROP_TILT          =34,
-    CV_CAP_PROP_ROLL          =35,
-    CV_CAP_PROP_IRIS          =36,
-    CV_CAP_PROP_SETTINGS      =37,
-
-    CV_CAP_PROP_AUTOGRAB      =1024, // property for highgui class CvCapture_Android only
-    CV_CAP_PROP_SUPPORTED_PREVIEW_SIZES_STRING=1025, // readonly, tricky property, returns cpnst char* indeed
-    CV_CAP_PROP_PREVIEW_FORMAT=1026, // readonly, tricky property, returns cpnst char* indeed
-
-    // OpenNI map generators
-    CV_CAP_OPENNI_DEPTH_GENERATOR = 1 << 31,
-    CV_CAP_OPENNI_IMAGE_GENERATOR = 1 << 30,
-    CV_CAP_OPENNI_GENERATORS_MASK = CV_CAP_OPENNI_DEPTH_GENERATOR + CV_CAP_OPENNI_IMAGE_GENERATOR,
-
-    // Properties of cameras available through OpenNI interfaces
-    CV_CAP_PROP_OPENNI_OUTPUT_MODE     = 100,
-    CV_CAP_PROP_OPENNI_FRAME_MAX_DEPTH = 101, // in mm
-    CV_CAP_PROP_OPENNI_BASELINE        = 102, // in mm
-    CV_CAP_PROP_OPENNI_FOCAL_LENGTH    = 103, // in pixels
-    CV_CAP_PROP_OPENNI_REGISTRATION    = 104, // flag
-    CV_CAP_PROP_OPENNI_REGISTRATION_ON = CV_CAP_PROP_OPENNI_REGISTRATION, // flag that synchronizes the remapping depth map to image map
-                                                                          // by changing depth generator's view point (if the flag is "on") or
-                                                                          // sets this view point to its normal one (if the flag is "off").
-    CV_CAP_PROP_OPENNI_APPROX_FRAME_SYNC = 105,
-    CV_CAP_PROP_OPENNI_MAX_BUFFER_SIZE   = 106,
-    CV_CAP_PROP_OPENNI_CIRCLE_BUFFER     = 107,
-    CV_CAP_PROP_OPENNI_MAX_TIME_DURATION = 108,
-
-    CV_CAP_PROP_OPENNI_GENERATOR_PRESENT = 109,
     CV_CAP_PROP_OPENNI2_SYNC = 110,
     CV_CAP_PROP_OPENNI2_MIRROR = 111,
-
-    CV_CAP_OPENNI_IMAGE_GENERATOR_PRESENT         = CV_CAP_OPENNI_IMAGE_GENERATOR + CV_CAP_PROP_OPENNI_GENERATOR_PRESENT,
-    CV_CAP_OPENNI_IMAGE_GENERATOR_OUTPUT_MODE     = CV_CAP_OPENNI_IMAGE_GENERATOR + CV_CAP_PROP_OPENNI_OUTPUT_MODE,
-    CV_CAP_OPENNI_DEPTH_GENERATOR_BASELINE        = CV_CAP_OPENNI_DEPTH_GENERATOR + CV_CAP_PROP_OPENNI_BASELINE,
-    CV_CAP_OPENNI_DEPTH_GENERATOR_FOCAL_LENGTH    = CV_CAP_OPENNI_DEPTH_GENERATOR + CV_CAP_PROP_OPENNI_FOCAL_LENGTH,
-    CV_CAP_OPENNI_DEPTH_GENERATOR_REGISTRATION    = CV_CAP_OPENNI_DEPTH_GENERATOR + CV_CAP_PROP_OPENNI_REGISTRATION,
-    CV_CAP_OPENNI_DEPTH_GENERATOR_REGISTRATION_ON = CV_CAP_OPENNI_DEPTH_GENERATOR_REGISTRATION,
-
-    // Properties of cameras available through GStreamer interface
-    CV_CAP_GSTREAMER_QUEUE_LENGTH           = 200, // default is 1
-
-    // PVAPI
-    CV_CAP_PROP_PVAPI_MULTICASTIP           = 300, // ip for anable multicast master mode. 0 for disable multicast
-    CV_CAP_PROP_PVAPI_FRAMESTARTTRIGGERMODE = 301, // FrameStartTriggerMode: Determines how a frame is initiated
-
-    // Properties of cameras available through XIMEA SDK interface
-    CV_CAP_PROP_XI_DOWNSAMPLING  = 400,      // Change image resolution by binning or skipping.
-    CV_CAP_PROP_XI_DATA_FORMAT   = 401,       // Output data format.
-    CV_CAP_PROP_XI_OFFSET_X      = 402,      // Horizontal offset from the origin to the area of interest (in pixels).
-    CV_CAP_PROP_XI_OFFSET_Y      = 403,      // Vertical offset from the origin to the area of interest (in pixels).
-    CV_CAP_PROP_XI_TRG_SOURCE    = 404,      // Defines source of trigger.
-    CV_CAP_PROP_XI_TRG_SOFTWARE  = 405,      // Generates an internal trigger. PRM_TRG_SOURCE must be set to TRG_SOFTWARE.
-    CV_CAP_PROP_XI_GPI_SELECTOR  = 406,      // Selects general purpose input
-    CV_CAP_PROP_XI_GPI_MODE      = 407,      // Set general purpose input mode
-    CV_CAP_PROP_XI_GPI_LEVEL     = 408,      // Get general purpose level
-    CV_CAP_PROP_XI_GPO_SELECTOR  = 409,      // Selects general purpose output
-    CV_CAP_PROP_XI_GPO_MODE      = 410,      // Set general purpose output mode
-    CV_CAP_PROP_XI_LED_SELECTOR  = 411,      // Selects camera signalling LED
-    CV_CAP_PROP_XI_LED_MODE      = 412,      // Define camera signalling LED functionality
-    CV_CAP_PROP_XI_MANUAL_WB     = 413,      // Calculates White Balance(must be called during acquisition)
-    CV_CAP_PROP_XI_AUTO_WB       = 414,      // Automatic white balance
-    CV_CAP_PROP_XI_AEAG          = 415,      // Automatic exposure/gain
-    CV_CAP_PROP_XI_EXP_PRIORITY  = 416,      // Exposure priority (0.5 - exposure 50%, gain 50%).
-    CV_CAP_PROP_XI_AE_MAX_LIMIT  = 417,      // Maximum limit of exposure in AEAG procedure
-    CV_CAP_PROP_XI_AG_MAX_LIMIT  = 418,      // Maximum limit of gain in AEAG procedure
-    CV_CAP_PROP_XI_AEAG_LEVEL    = 419,       // Average intensity of output signal AEAG should achieve(in %)
-    CV_CAP_PROP_XI_TIMEOUT       = 420,       // Image capture timeout in milliseconds
-
-    // Properties for Android cameras
-    CV_CAP_PROP_ANDROID_FLASH_MODE = 8001,
-    CV_CAP_PROP_ANDROID_FOCUS_MODE = 8002,
-    CV_CAP_PROP_ANDROID_WHITE_BALANCE = 8003,
-    CV_CAP_PROP_ANDROID_ANTIBANDING = 8004,
-    CV_CAP_PROP_ANDROID_FOCAL_LENGTH = 8005,
-    CV_CAP_PROP_ANDROID_FOCUS_DISTANCE_NEAR = 8006,
-    CV_CAP_PROP_ANDROID_FOCUS_DISTANCE_OPTIMAL = 8007,
-    CV_CAP_PROP_ANDROID_FOCUS_DISTANCE_FAR = 8008,
-    CV_CAP_PROP_ANDROID_EXPOSE_LOCK = 8009,
-    CV_CAP_PROP_ANDROID_WHITEBALANCE_LOCK = 8010,
-
-    // Properties of cameras available through AVFOUNDATION interface
-    CV_CAP_PROP_IOS_DEVICE_FOCUS = 9001,
-    CV_CAP_PROP_IOS_DEVICE_EXPOSURE = 9002,
-    CV_CAP_PROP_IOS_DEVICE_FLASH = 9003,
-    CV_CAP_PROP_IOS_DEVICE_WHITEBALANCE = 9004,
-    CV_CAP_PROP_IOS_DEVICE_TORCH = 9005,
-
-    // Properties of cameras available through Smartek Giganetix Ethernet Vision interface
-    /* --- Vladimir Litvinenko (litvinenko.vladimir@gmail.com) --- */
-    CV_CAP_PROP_GIGA_FRAME_OFFSET_X = 10001,
-    CV_CAP_PROP_GIGA_FRAME_OFFSET_Y = 10002,
-    CV_CAP_PROP_GIGA_FRAME_WIDTH_MAX = 10003,
-    CV_CAP_PROP_GIGA_FRAME_HEIGH_MAX = 10004,
-    CV_CAP_PROP_GIGA_FRAME_SENS_WIDTH = 10005,
-    CV_CAP_PROP_GIGA_FRAME_SENS_HEIGH = 10006,
-
-    CV_CAP_PROP_INTELPERC_PROFILE_COUNT               = 11001,
-    CV_CAP_PROP_INTELPERC_PROFILE_IDX                 = 11002,
-    CV_CAP_PROP_INTELPERC_DEPTH_LOW_CONFIDENCE_VALUE  = 11003,
-    CV_CAP_PROP_INTELPERC_DEPTH_SATURATION_VALUE      = 11004,
-    CV_CAP_PROP_INTELPERC_DEPTH_CONFIDENCE_THRESHOLD  = 11005,
-    CV_CAP_PROP_INTELPERC_DEPTH_FOCAL_LENGTH_HORZ     = 11006,
-    CV_CAP_PROP_INTELPERC_DEPTH_FOCAL_LENGTH_VERT     = 11007,
-
-    // Intel PerC streams
-    CV_CAP_INTELPERC_DEPTH_GENERATOR = 1 << 29,
-    CV_CAP_INTELPERC_IMAGE_GENERATOR = 1 << 28,
-    CV_CAP_INTELPERC_GENERATORS_MASK = CV_CAP_INTELPERC_DEPTH_GENERATOR + CV_CAP_INTELPERC_IMAGE_GENERATOR
-};
-
-enum
-{
-    // Data given from depth generator.
-    CV_CAP_OPENNI_DEPTH_MAP                 = 0, // Depth values in mm (CV_16UC1)
-    CV_CAP_OPENNI_POINT_CLOUD_MAP           = 1, // XYZ in meters (CV_32FC3)
-    CV_CAP_OPENNI_DISPARITY_MAP             = 2, // Disparity in pixels (CV_8UC1)
-    CV_CAP_OPENNI_DISPARITY_MAP_32F         = 3, // Disparity in pixels (CV_32FC1)
-    CV_CAP_OPENNI_VALID_DEPTH_MASK          = 4, // CV_8UC1
-
-    // Data given from RGB image generator.
-    CV_CAP_OPENNI_BGR_IMAGE                 = 5,
-    CV_CAP_OPENNI_GRAY_IMAGE                = 6
-};
-
-// Supported output modes of OpenNI image generator
-enum
-{
-    CV_CAP_OPENNI_VGA_30HZ     = 0,
-    CV_CAP_OPENNI_SXGA_15HZ    = 1,
-    CV_CAP_OPENNI_SXGA_30HZ    = 2,
-    CV_CAP_OPENNI_QVGA_30HZ    = 3,
-    CV_CAP_OPENNI_QVGA_60HZ    = 4
-};
-
-//supported by Android camera output formats
-enum
-{
-    CV_CAP_ANDROID_COLOR_FRAME_BGR = 0, //BGR
-    CV_CAP_ANDROID_COLOR_FRAME = CV_CAP_ANDROID_COLOR_FRAME_BGR,
-    CV_CAP_ANDROID_GREY_FRAME  = 1,  //Y
-    CV_CAP_ANDROID_COLOR_FRAME_RGB = 2,
-    CV_CAP_ANDROID_COLOR_FRAME_BGRA = 3,
-    CV_CAP_ANDROID_COLOR_FRAME_RGBA = 4
-};
-
-// supported Android camera flash modes
-enum
-{
-    CV_CAP_ANDROID_FLASH_MODE_AUTO = 0,
-    CV_CAP_ANDROID_FLASH_MODE_OFF,
-    CV_CAP_ANDROID_FLASH_MODE_ON,
-    CV_CAP_ANDROID_FLASH_MODE_RED_EYE,
-    CV_CAP_ANDROID_FLASH_MODE_TORCH
-};
-
-// supported Android camera focus modes
-enum
-{
-    CV_CAP_ANDROID_FOCUS_MODE_AUTO = 0,
-    CV_CAP_ANDROID_FOCUS_MODE_CONTINUOUS_PICTURE,
-    CV_CAP_ANDROID_FOCUS_MODE_CONTINUOUS_VIDEO,
-    CV_CAP_ANDROID_FOCUS_MODE_EDOF,
-    CV_CAP_ANDROID_FOCUS_MODE_FIXED,
-    CV_CAP_ANDROID_FOCUS_MODE_INFINITY,
-    CV_CAP_ANDROID_FOCUS_MODE_MACRO
-};
-
-// supported Android camera white balance modes
-enum
-{
-    CV_CAP_ANDROID_WHITE_BALANCE_AUTO = 0,
-    CV_CAP_ANDROID_WHITE_BALANCE_CLOUDY_DAYLIGHT,
-    CV_CAP_ANDROID_WHITE_BALANCE_DAYLIGHT,
-    CV_CAP_ANDROID_WHITE_BALANCE_FLUORESCENT,
-    CV_CAP_ANDROID_WHITE_BALANCE_INCANDESCENT,
-    CV_CAP_ANDROID_WHITE_BALANCE_SHADE,
-    CV_CAP_ANDROID_WHITE_BALANCE_TWILIGHT,
-    CV_CAP_ANDROID_WHITE_BALANCE_WARM_FLUORESCENT
-};
-
-// supported Android camera antibanding modes
-enum
-{
-    CV_CAP_ANDROID_ANTIBANDING_50HZ = 0,
-    CV_CAP_ANDROID_ANTIBANDING_60HZ,
-    CV_CAP_ANDROID_ANTIBANDING_AUTO,
-    CV_CAP_ANDROID_ANTIBANDING_OFF
-};
-
-enum
-{
-    CV_CAP_INTELPERC_DEPTH_MAP              = 0, // Each pixel is a 16-bit integer. The value indicates the distance from an object to the camera's XY plane or the Cartesian depth.
-    CV_CAP_INTELPERC_UVDEPTH_MAP            = 1, // Each pixel contains two 32-bit floating point values in the range of 0-1, representing the mapping of depth coordinates to the color coordinates.
-    CV_CAP_INTELPERC_IR_MAP                 = 2, // Each pixel is a 16-bit integer. The value indicates the intensity of the reflected laser beam.
-    CV_CAP_INTELPERC_IMAGE                  = 3
-};
-
-/* retrieve or set capture properties */
-CVAPI(double) cvGetCaptureProperty( CvCapture* capture, int property_id );
-CVAPI(int)    cvSetCaptureProperty( CvCapture* capture, int property_id, double value );
-
-// Return the type of the capturer (eg, CV_CAP_V4W, CV_CAP_UNICAP), which is unknown if created with CV_CAP_ANY
-CVAPI(int)    cvGetCaptureDomain( CvCapture* capture);
-
-/* "black box" video file writer structure */
-typedef struct CvVideoWriter CvVideoWriter;
-
-#define CV_FOURCC_MACRO(c1, c2, c3, c4) (((c1) & 255) + (((c2) & 255) << 8) + (((c3) & 255) << 16) + (((c4) & 255) << 24))
-
-CV_INLINE int CV_FOURCC(char c1, char c2, char c3, char c4)
-{
-    return CV_FOURCC_MACRO(c1, c2, c3, c4);
-}
-
-#define CV_FOURCC_PROMPT -1  /* Open Codec Selection Dialog (Windows only) */
-#define CV_FOURCC_DEFAULT CV_FOURCC('I', 'Y', 'U', 'V') /* Use default codec for specified filename (Linux only) */
-
-/* initialize video file writer */
-CVAPI(CvVideoWriter*) cvCreateVideoWriter( const char* filename, int fourcc,
-                                           double fps, CvSize frame_size,
-                                           int is_color CV_DEFAULT(1));
-
-/* write frame to video file */
-CVAPI(int) cvWriteFrame( CvVideoWriter* writer, const IplImage* image );
-
-/* close video file writer */
-CVAPI(void) cvReleaseVideoWriter( CvVideoWriter** writer );
-
-/****************************************************************************************\
-=======
->>>>>>> 9a58b1a3
 *                              Obsolete functions/synonyms                               *
 \****************************************************************************************/
 
