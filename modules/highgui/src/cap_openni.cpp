/*M///////////////////////////////////////////////////////////////////////////////////////
//
//  IMPORTANT: READ BEFORE DOWNLOADING, COPYING, INSTALLING OR USING.
//
//  By downloading, copying, installing or using the software you agree to this license.
//  If you do not agree to this license, do not download, install,
//  copy or use the software.
//
//
//                        Intel License Agreement
//                For Open Source Computer Vision Library
//
// Copyright (C) 2000, Intel Corporation, all rights reserved.
// Third party copyrights are property of their respective owners.
//
// Redistribution and use in source and binary forms, with or without modification,
// are permitted provided that the following conditions are met:
//
//   * Redistribution's of source code must retain the above copyright notice,
//     this list of conditions and the following disclaimer.
//
//   * Redistribution's in binary form must reproduce the above copyright notice,
//     this list of conditions and the following disclaimer in the documentation
//     and/or other materials provided with the distribution.
//
//   * The name of Intel Corporation may not be used to endorse or promote products
//     derived from this software without specific prior written permission.
//
// This software is provided by the copyright holders and contributors "as is" and
// any express or implied warranties, including, but not limited to, the implied
// warranties of merchantability and fitness for a particular purpose are disclaimed.
// In no event shall the Intel Corporation or contributors be liable for any direct,
// indirect, incidental, special, exemplary, or consequential damages
// (including, but not limited to, procurement of substitute goods or services;
// loss of use, data, or profits; or business interruption) however caused
// and on any theory of liability, whether in contract, strict liability,
// or tort (including negligence or otherwise) arising in any way out of
// the use of this software, even if advised of the possibility of such damage.
//
//M*/
#include "precomp.hpp"
#include "opencv2/core/core.hpp"
#include "opencv2/imgproc/imgproc.hpp"

#ifdef HAVE_OPENNI

<<<<<<< HEAD
#if TBB_INTERFACE_VERSION < 5000
=======
#if defined TBB_INTERFACE_VERSION && TBB_INTERFACE_VERSION < 5000
>>>>>>> f4e33ea0
# undef HAVE_TBB
#endif

#include <iostream>
#include <queue>

#ifndef i386
#  define i386 0
#endif
#ifndef __arm__
#  define __arm__ 0
#endif
#ifndef _ARC
#  define _ARC 0
#endif
#ifndef __APPLE__
#  define __APPLE__ 0
#endif

#include "XnCppWrapper.h"

const std::string XMLConfig =
"<OpenNI>"
        "<Licenses>"
        "<License vendor=\"PrimeSense\" key=\"0KOIk2JeIBYClPWVnMoRKn5cdY4=\"/>"
        "</Licenses>"
        "<Log writeToConsole=\"false\" writeToFile=\"false\">"
                "<LogLevel value=\"3\"/>"
                "<Masks>"
                        "<Mask name=\"ALL\" on=\"true\"/>"
                "</Masks>"
                "<Dumps>"
                "</Dumps>"
        "</Log>"
        "<ProductionNodes>"
                "<Node type=\"Image\" name=\"Image1\" stopOnError=\"false\">"
                        "<Configuration>"
                                "<MapOutputMode xRes=\"640\" yRes=\"480\" FPS=\"30\"/>"
                                "<Mirror on=\"false\"/>"
                        "</Configuration>"
                "</Node> "
                "<Node type=\"Depth\" name=\"Depth1\">"
                        "<Configuration>"
                                "<MapOutputMode xRes=\"640\" yRes=\"480\" FPS=\"30\"/>"
                                "<Mirror on=\"false\"/>"
                        "</Configuration>"
                "</Node>"
        "</ProductionNodes>"
"</OpenNI>\n";

///////////////////////////////////////////////////////////////////////////////////////////////////////////////////////////////////////////////
class ApproximateSyncGrabber
{
public:
    ApproximateSyncGrabber( xn::Context &_context,
                            xn::DepthGenerator &_depthGenerator,
                            xn::ImageGenerator &_imageGenerator,
                            int _maxBufferSize, bool _isCircleBuffer, int _maxTimeDuration ) :
        context(_context), depthGenerator(_depthGenerator), imageGenerator(_imageGenerator),
        maxBufferSize(_maxBufferSize), isCircleBuffer(_isCircleBuffer), maxTimeDuration(_maxTimeDuration)
    {
        task = 0;

        CV_Assert( depthGenerator.IsValid() );
        CV_Assert( imageGenerator.IsValid() );
    }

    void setMaxBufferSize( int _maxBufferSize )
    {
        maxBufferSize = _maxBufferSize;
#ifdef HAVE_TBB
        task->setMaxBufferSize();
#endif
    }
    inline int getMaxBufferSize() const { return maxBufferSize; }

    void setIsCircleBuffer( bool _isCircleBuffer ) { isCircleBuffer = _isCircleBuffer; }
    bool getIsCircleBuffer() const { return isCircleBuffer; }

    void setMaxTimeDuration( int _maxTimeDuration ) {  maxTimeDuration = _maxTimeDuration; }
    int getMaxTimeDuration() const { return maxTimeDuration; }

    bool grab( xn::DepthMetaData& depthMetaData,
               xn::ImageMetaData& imageMetaData )
    {
        CV_Assert( task );


        while( task->grab(depthMetaData, imageMetaData) == false )
        {
#ifndef HAVE_TBB
            task->spin();
#endif
        }
        return true;

    }

    void start()
    {
        CV_Assert( depthGenerator.IsValid() );
        CV_Assert( imageGenerator.IsValid() );
#ifdef HAVE_TBB
        task = new( tbb::task::allocate_root() ) TBBApproximateSynchronizerTask( *this );
        tbb::task::enqueue(*task);
#else
        task = new ApproximateSynchronizer( *this );
#endif
    }

    void finish()
    {
#ifdef HAVE_TBB
        if( task )
            tbb::task::destroy( *task );
#else
        task.release();
#endif
    }

    bool isRun() const { return task != 0; }

    xn::Context &context;
    xn::DepthGenerator &depthGenerator;
    xn::ImageGenerator &imageGenerator;

private:
    int maxBufferSize;
    bool isCircleBuffer;
    int maxTimeDuration;

    class ApproximateSynchronizerBase
    {
    public:
        ApproximateSynchronizerBase( ApproximateSyncGrabber& _approxSyncGrabber ) :
            approxSyncGrabber(_approxSyncGrabber), isDepthFilled(false), isImageFilled(false)
        {}

        virtual ~ApproximateSynchronizerBase() {}

        virtual bool isSpinContinue() const = 0;
        virtual void pushDepthMetaData( xn::DepthMetaData& depthMetaData ) = 0;
        virtual void pushImageMetaData( xn::ImageMetaData& imageMetaData ) = 0;
        virtual bool popDepthMetaData( xn::DepthMetaData& depthMetaData ) = 0;
        virtual bool popImageMetaData( xn::ImageMetaData& imageMetaData ) = 0;

        void spin()
        {
            while(isSpinContinue() == true)
            {
                XnStatus status = approxSyncGrabber.context.WaitAnyUpdateAll();
                if( status != XN_STATUS_OK )
                    continue;

                //xn::DepthMetaData depth;
                //xn::ImageMetaData image;
                approxSyncGrabber.depthGenerator.GetMetaData(depth);
                approxSyncGrabber.imageGenerator.GetMetaData(image);

                if( depth.Data() && depth.IsDataNew() )
                    pushDepthMetaData( depth );

                if( image.Data() && image.IsDataNew() )
                    pushImageMetaData( image );
            }
        }

        virtual bool grab( xn::DepthMetaData& depthMetaData,
                           xn::ImageMetaData& imageMetaData )
        {
            while(1)
            {
                if( !isDepthFilled )
                    isDepthFilled = popDepthMetaData(depth);
                if( !isImageFilled )
                    isImageFilled = popImageMetaData(image);

                if( !isDepthFilled || !isImageFilled )
                    break;

                double timeDiff = 1e-3 * std::abs(static_cast<double>(depth.Timestamp()) - static_cast<double>(image.Timestamp()));

                if( timeDiff <= approxSyncGrabber.maxTimeDuration )
                {
                    depthMetaData.InitFrom(depth);
                    imageMetaData.InitFrom(image);
                    isDepthFilled = isImageFilled = false;
                    return true;
                }
                else
                {
                    if( depth.Timestamp() < image.Timestamp() )
                        isDepthFilled = false;
                    else
                        isImageFilled = false;
                }
            }

            return false;
        }

    protected:
        ApproximateSyncGrabber& approxSyncGrabber;
        xn::DepthMetaData depth;
        xn::ImageMetaData image;
        bool isDepthFilled;
        bool isImageFilled;
    };

    // If there isn't TBB the synchronization will be executed in the main thread.
    class ApproximateSynchronizer: public ApproximateSynchronizerBase
    {
    public:
        ApproximateSynchronizer( ApproximateSyncGrabber& _approxSyncGrabber ) :
            ApproximateSynchronizerBase(_approxSyncGrabber)
        {}

        virtual bool isSpinContinue() const
        {
            int maxBufferSize = approxSyncGrabber.getMaxBufferSize();
            return (maxBufferSize <= 0) || (static_cast<int>(depthQueue.size()) < maxBufferSize &&
                                           static_cast<int>(imageQueue.size()) < maxBufferSize); // "<" to may push
        }

        virtual inline void pushDepthMetaData( xn::DepthMetaData& depthMetaData )
        {
            cv::Ptr<xn::DepthMetaData> depthPtr = new xn::DepthMetaData;
            depthPtr->CopyFrom(depthMetaData);
            depthQueue.push(depthPtr);
        }
        virtual inline void pushImageMetaData( xn::ImageMetaData& imageMetaData )
        {
            cv::Ptr<xn::ImageMetaData> imagePtr = new xn::ImageMetaData;
            imagePtr->CopyFrom(imageMetaData);
            imageQueue.push(imagePtr);
        }
        virtual inline bool popDepthMetaData( xn::DepthMetaData& depthMetaData )
        {
            if( depthQueue.empty() )
                return false;

            depthMetaData.CopyFrom(*depthQueue.front());
            depthQueue.pop();
            return true;
        }
        virtual inline bool popImageMetaData( xn::ImageMetaData& imageMetaData )
        {
            if( imageQueue.empty() )
                return false;

            imageMetaData.CopyFrom(*imageQueue.front());
            imageQueue.pop();
            return true;
        }

    private:
        std::queue<cv::Ptr<xn::DepthMetaData> > depthQueue;
        std::queue<cv::Ptr<xn::ImageMetaData> > imageQueue;
    };

#ifdef HAVE_TBB
    // If there is TBB the synchronization will be executed in own thread.
    class TBBApproximateSynchronizer: public ApproximateSynchronizerBase
    {
    public:
        TBBApproximateSynchronizer( ApproximateSyncGrabber& approxSyncGrabber ) :
            ApproximateSynchronizerBase(approxSyncGrabber)
        {
            setMaxBufferSize();
        }

        void setMaxBufferSize()
        {
            int maxBufferSize = ApproximateSynchronizerBase::approxSyncGrabber.getMaxBufferSize();
            if( maxBufferSize >= 0 )
            {
                depthQueue.set_capacity( maxBufferSize );
                imageQueue.set_capacity( maxBufferSize );
            }
        }

        virtual inline bool isSpinContinue() const { return true; }

        virtual inline void pushDepthMetaData( xn::DepthMetaData& depthMetaData )
        {
            cv::Ptr<xn::DepthMetaData> depthPtr = new xn::DepthMetaData, tmp;
            depthPtr->CopyFrom(depthMetaData);

            tbb::mutex mtx;
            mtx.lock();
            if( depthQueue.try_push(depthPtr) == false )
            {
                if( approxSyncGrabber.getIsCircleBuffer() )
                {
                    CV_Assert( depthQueue.try_pop(tmp) );
                    CV_Assert( depthQueue.try_push(depthPtr) );
                }
            }
            mtx.unlock();
        }

        virtual inline void pushImageMetaData( xn::ImageMetaData& imageMetaData )
        {
            cv::Ptr<xn::ImageMetaData> imagePtr = new xn::ImageMetaData, tmp;
            imagePtr->CopyFrom(imageMetaData);

            tbb::mutex mtx;
            mtx.lock();
            if( imageQueue.try_push(imagePtr) == false )
            {
                if( approxSyncGrabber.getIsCircleBuffer() )
                {
                    CV_Assert( imageQueue.try_pop(tmp) );
                    CV_Assert( imageQueue.try_push(imagePtr) );
                }
            }
            mtx.unlock();
        }

        virtual inline bool popDepthMetaData( xn::DepthMetaData& depthMetaData )
        {
            cv::Ptr<xn::DepthMetaData> depthPtr;
            bool isPop = depthQueue.try_pop(depthPtr);
            if( isPop )
                depthMetaData.CopyFrom(*depthPtr);
            return isPop;
        }
        virtual inline bool popImageMetaData( xn::ImageMetaData& imageMetaData )
        {
            cv::Ptr<xn::ImageMetaData> imagePtr;
            bool isPop = imageQueue.try_pop(imagePtr);
            if( isPop )
                imageMetaData.CopyFrom(*imagePtr);
            return isPop;
        }

    private:
        tbb::concurrent_bounded_queue<cv::Ptr<xn::DepthMetaData> > depthQueue;
        tbb::concurrent_bounded_queue<cv::Ptr<xn::ImageMetaData> > imageQueue;
    };

    class TBBApproximateSynchronizerTask: public tbb::task
    {
    public:
        TBBApproximateSynchronizerTask( ApproximateSyncGrabber& approxSyncGrabber ) :
            synchronizer(approxSyncGrabber)
        {}

        void setMaxBufferSize()
        {
            synchronizer.setMaxBufferSize();
        }

        bool grab( xn::DepthMetaData& depthMetaData,
                   xn::ImageMetaData& imageMetaData )
        {
            return synchronizer.grab( depthMetaData, imageMetaData );
        }

    private:
        tbb::task* execute()
        {
            synchronizer.spin();
            return 0;
        }
        TBBApproximateSynchronizer synchronizer;
    };
#endif // HAVE_TBB

#ifdef HAVE_TBB
    TBBApproximateSynchronizerTask* task;
#else
    cv::Ptr<ApproximateSynchronizer> task;
#endif
};

///////////////////////////////////////////////////////////////////////////////////////////////////////////////////////////////////////////////
class CvCapture_OpenNI : public CvCapture
{
public:
    enum { DEVICE_DEFAULT=0, DEVICE_MS_KINECT=0, DEVICE_ASUS_XTION=1, DEVICE_MAX=1 };

    static const int INVALID_PIXEL_VAL = 0;
    static const int INVALID_COORDINATE_VAL = 0;

#ifdef HAVE_TBB
    static const int DEFAULT_MAX_BUFFER_SIZE = 8;
#else
    static const int DEFAULT_MAX_BUFFER_SIZE = 2;
#endif
    static const int DEFAULT_IS_CIRCLE_BUFFER = 0;
    static const int DEFAULT_MAX_TIME_DURATION = 20;

    CvCapture_OpenNI(int index=0);
    CvCapture_OpenNI(const char * filename);
    virtual ~CvCapture_OpenNI();

    virtual double getProperty(int propIdx);
    virtual bool setProperty(int probIdx, double propVal);
    virtual bool grabFrame();
    virtual IplImage* retrieveFrame(int outputType);

    bool isOpened() const;

protected:
    struct OutputMap
    {
    public:
        cv::Mat mat;
        IplImage* getIplImagePtr();
    private:
        IplImage iplHeader;
    };

    static const int outputMapsTypesCount = 7;

    static XnMapOutputMode defaultMapOutputMode();

    IplImage* retrieveDepthMap();
    IplImage* retrievePointCloudMap();
    IplImage* retrieveDisparityMap();
    IplImage* retrieveDisparityMap_32F();
    IplImage* retrieveValidDepthMask();
    IplImage* retrieveBGRImage();
    IplImage* retrieveGrayImage();

    bool readCamerasParams();

    double getDepthGeneratorProperty(int propIdx);
    bool setDepthGeneratorProperty(int propIdx, double propVal);
    double getImageGeneratorProperty(int propIdx);
    bool setImageGeneratorProperty(int propIdx, double propVal);
    double getCommonProperty(int propIdx);
    bool setCommonProperty(int propIdx, double propVal);

    // OpenNI context
    xn::Context context;
    bool isContextOpened;

    xn::ProductionNode productionNode;

    // Data generators with its metadata
    xn::DepthGenerator depthGenerator;
    xn::DepthMetaData  depthMetaData;

    xn::ImageGenerator imageGenerator;
    xn::ImageMetaData  imageMetaData;

    int maxBufferSize, maxTimeDuration; // for approx sync
    bool isCircleBuffer;
    cv::Ptr<ApproximateSyncGrabber> approxSyncGrabber;

    // Cameras settings:
    // TODO find in OpenNI function to convert z->disparity and remove fields "baseline" and depthFocalLength_VGA
    // Distance between IR projector and IR camera (in meters)
    XnDouble baseline;
    // Focal length for the IR camera in VGA resolution (in pixels)
    XnUInt64 depthFocalLength_VGA;

    // The value for shadow (occluded pixels)
    XnUInt64 shadowValue;
    // The value for pixels without a valid disparity measurement
    XnUInt64 noSampleValue;

    std::vector<OutputMap> outputMaps;
};

IplImage* CvCapture_OpenNI::OutputMap::getIplImagePtr()
{
    if( mat.empty() )
        return 0;

    iplHeader = IplImage(mat);
    return &iplHeader;
}

bool CvCapture_OpenNI::isOpened() const
{
    return isContextOpened;
}

XnMapOutputMode CvCapture_OpenNI::defaultMapOutputMode()
{
    XnMapOutputMode mode;
    mode.nXRes = XN_VGA_X_RES;
    mode.nYRes = XN_VGA_Y_RES;
    mode.nFPS  = 30;
    return mode;
}

CvCapture_OpenNI::CvCapture_OpenNI( int index )
{
    int deviceType = DEVICE_DEFAULT;
    XnStatus status;

    isContextOpened = false;
    maxBufferSize = DEFAULT_MAX_BUFFER_SIZE;
    isCircleBuffer = DEFAULT_IS_CIRCLE_BUFFER;
    maxTimeDuration = DEFAULT_MAX_TIME_DURATION;

    if( index >= 10 )
    {
        deviceType = index / 10;
        index %= 10;
    }

    if( deviceType > DEVICE_MAX )
        return;

    // Initialize and configure the context.
    status = context.Init();
    if( status != XN_STATUS_OK )
    {
        std::cerr << "CvCapture_OpenNI::CvCapture_OpenNI : Failed to initialize the context: "
                  << std::string(xnGetStatusString(status)) << std::endl;
        return;
    }

    // Find devices
    xn::NodeInfoList devicesList;
    status = context.EnumerateProductionTrees( XN_NODE_TYPE_DEVICE, NULL, devicesList, 0 );
    if( status != XN_STATUS_OK )
    {
        std::cerr << "CvCapture_OpenNI::CvCapture_OpenNI : Failed to enumerate production trees: "
                  << std::string(xnGetStatusString(status)) << std::endl;
        return;
    }

    // Chose device according to index
    xn::NodeInfoList::Iterator it = devicesList.Begin();
		for( int i = 0; i < index && it!=devicesList.End(); ++i ) it++;
		if ( it == devicesList.End() )
		{
			std::cerr << "CvCapture_OpenNI::CvCapture_OpenNI : Failed device with index " << index << std::endl;
			return;
		}

    xn::NodeInfo deviceNode = *it;
    status = context.CreateProductionTree( deviceNode, productionNode );
    if( status != XN_STATUS_OK )
    {
        std::cerr << "CvCapture_OpenNI::CvCapture_OpenNI : Failed to create production tree: "
                  << std::string(xnGetStatusString(status)) << std::endl;
        return;
    }

    xn::ScriptNode scriptNode;
    status = context.RunXmlScript( XMLConfig.c_str(), scriptNode );
    if( status != XN_STATUS_OK )
    {
        std::cerr << "CvCapture_OpenNI::CvCapture_OpenNI : Failed to run xml script: "
                  << std::string(xnGetStatusString(status)) << std::endl;
        return;
    }

    // Associate generators with context.
    // enumerate the nodes to find if depth generator is present
    xn::NodeInfoList depthList;
    status = context.EnumerateExistingNodes( depthList, XN_NODE_TYPE_DEPTH );
    if( status != XN_STATUS_OK )
    {
        std::cerr << "CvCapture_OpenNI::CvCapture_OpenNI : Failed to enumerate depth generators: "
                  << std::string(xnGetStatusString(status)) << std::endl;
        return;
    }
    if( depthList.IsEmpty() )
    {
        std::cerr << "CvCapture_OpenNI::CvCapture_OpenNI : The device doesn't have depth generator. Such devices aren't supported now." << std::endl;
        return;
    }
    status = depthGenerator.Create( context );
    if( status != XN_STATUS_OK )
    {
        std::cerr << "CvCapture_OpenNI::CvCapture_OpenNI : Failed to create depth generator: "
                  << std::string(xnGetStatusString(status)) << std::endl;
        return;
    }

    // enumerate the nodes to find if image generator is present
    xn::NodeInfoList imageList;
    status = context.EnumerateExistingNodes( imageList, XN_NODE_TYPE_IMAGE );
    if( status != XN_STATUS_OK )
    {
        std::cerr << "CvCapture_OpenNI::CvCapture_OpenNI : Failed to enumerate image generators: "
                  << std::string(xnGetStatusString(status)) << std::endl;
        return;
    }

    if( !imageList.IsEmpty() )
    {
        status = imageGenerator.Create( context );
        if( status != XN_STATUS_OK )
        {
            std::cerr << "CvCapture_OpenNI::CvCapture_OpenNI : Failed to create image generator: "
                      <<  std::string(xnGetStatusString(status)) << std::endl;
            return;
        }
    }

    // Set map output mode.
    if( depthGenerator.IsValid() )
    {
        CV_DbgAssert( depthGenerator.SetMapOutputMode(defaultMapOutputMode()) == XN_STATUS_OK ); // xn::DepthGenerator supports VGA only! (Jan 2011)
    }
    if( imageGenerator.IsValid() )
    {
        CV_DbgAssert( imageGenerator.SetMapOutputMode(defaultMapOutputMode()) == XN_STATUS_OK );
    }

    if( deviceType == DEVICE_ASUS_XTION )
    {
        //ps/asus specific
        imageGenerator.SetIntProperty("InputFormat", 1 /*XN_IO_IMAGE_FORMAT_YUV422*/);
        imageGenerator.SetPixelFormat(XN_PIXEL_FORMAT_RGB24);
        depthGenerator.SetIntProperty("RegistrationType", 1 /*XN_PROCESSING_HARDWARE*/);
    }

    //  Start generating data.
    status = context.StartGeneratingAll();
    if( status != XN_STATUS_OK )
    {
        std::cerr << "CvCapture_OpenNI::CvCapture_OpenNI : Failed to start generating OpenNI data: "
                  << std::string(xnGetStatusString(status)) << std::endl;
        return;
    }

    if( !readCamerasParams() )
    {
        std::cerr << "CvCapture_OpenNI::CvCapture_OpenNI : Could not read cameras parameters" << std::endl;
        return;
    }

    outputMaps.resize( outputMapsTypesCount );

    isContextOpened = true;

    setProperty(CV_CAP_PROP_OPENNI_REGISTRATION, 1.0);
}

CvCapture_OpenNI::CvCapture_OpenNI(const char * filename)
{
    XnStatus status;

    isContextOpened = false;
    maxBufferSize = DEFAULT_MAX_BUFFER_SIZE;
    isCircleBuffer = DEFAULT_IS_CIRCLE_BUFFER;
    maxTimeDuration = DEFAULT_MAX_TIME_DURATION;

    // Initialize and configure the context.
    status = context.Init();
    if( status != XN_STATUS_OK )
    {
        std::cerr << "CvCapture_OpenNI::CvCapture_OpenNI : Failed to initialize the context: "
                  << std::string(xnGetStatusString(status)) << std::endl;
        return;
    }

    // Open file
    status = context.OpenFileRecording( filename, productionNode );
    if( status != XN_STATUS_OK )
    {
        std::cerr << "CvCapture_OpenNI::CvCapture_OpenNI : Failed to open input file (" << filename << "): "
                  << std::string(xnGetStatusString(status)) << std::endl;
        return;
    }

    context.FindExistingNode( XN_NODE_TYPE_DEPTH, depthGenerator );
    context.FindExistingNode( XN_NODE_TYPE_IMAGE, imageGenerator );

    if( !readCamerasParams() )
    {
        std::cerr << "CvCapture_OpenNI::CvCapture_OpenNI : Could not read cameras parameters" << std::endl;
        return;
    }

    outputMaps.resize( outputMapsTypesCount );

    isContextOpened = true;
}

CvCapture_OpenNI::~CvCapture_OpenNI()
{
    context.StopGeneratingAll();
    context.Release();
}

bool CvCapture_OpenNI::readCamerasParams()
{
    XnDouble pixelSize = 0;
    if( depthGenerator.GetRealProperty( "ZPPS", pixelSize ) != XN_STATUS_OK )
    {
        std::cerr << "CvCapture_OpenNI::readCamerasParams : Could not read pixel size!" << std::endl;
        return false;
    }

    // pixel size @ VGA = pixel size @ SXGA x 2
    pixelSize *= 2.0; // in mm

    // focal length of IR camera in pixels for VGA resolution
    XnUInt64 zeroPlanDistance; // in mm
    if( depthGenerator.GetIntProperty( "ZPD", zeroPlanDistance ) != XN_STATUS_OK )
    {
        std::cerr << "CvCapture_OpenNI::readCamerasParams : Could not read virtual plane distance!" << std::endl;
        return false;
    }

    if( depthGenerator.GetRealProperty( "LDDIS", baseline ) != XN_STATUS_OK )
    {
        std::cerr << "CvCapture_OpenNI::readCamerasParams : Could not read base line!" << std::endl;
        return false;
    }

    // baseline from cm -> mm
    baseline *= 10;

    // focal length from mm -> pixels (valid for 640x480)
    depthFocalLength_VGA = (XnUInt64)((double)zeroPlanDistance / (double)pixelSize);

    if( depthGenerator.GetIntProperty( "ShadowValue", shadowValue ) != XN_STATUS_OK )
    {
        std::cerr << "CvCapture_OpenNI::readCamerasParams : Could not read property \"ShadowValue\"!" << std::endl;
        return false;
    }

    if( depthGenerator.GetIntProperty("NoSampleValue", noSampleValue ) != XN_STATUS_OK )
    {
        std::cerr << "CvCapture_OpenNI::readCamerasParams : Could not read property \"NoSampleValue\"!" <<std::endl;
        return false;
    }

    return true;
}

double CvCapture_OpenNI::getProperty( int propIdx )
{
    double propValue = 0;

    if( isOpened() )
    {
        int purePropIdx = propIdx & ~CV_CAP_OPENNI_GENERATORS_MASK;

        if( (propIdx & CV_CAP_OPENNI_GENERATORS_MASK) == CV_CAP_OPENNI_IMAGE_GENERATOR )
        {
            propValue = getImageGeneratorProperty( purePropIdx );
        }
        else if( (propIdx & CV_CAP_OPENNI_GENERATORS_MASK) == CV_CAP_OPENNI_DEPTH_GENERATOR )
        {
            propValue = getDepthGeneratorProperty( purePropIdx );
        }
        else
        {
            propValue = getCommonProperty( purePropIdx );
        }
    }

    return propValue;
}

bool CvCapture_OpenNI::setProperty( int propIdx, double propValue )
{
    bool isSet = false;
    if( isOpened() )
    {
        int purePropIdx = propIdx & ~CV_CAP_OPENNI_GENERATORS_MASK;

        if( (propIdx & CV_CAP_OPENNI_GENERATORS_MASK) == CV_CAP_OPENNI_IMAGE_GENERATOR )
        {
            isSet = setImageGeneratorProperty( purePropIdx, propValue );
        }
        else if( (propIdx & CV_CAP_OPENNI_GENERATORS_MASK) == CV_CAP_OPENNI_DEPTH_GENERATOR )
        {
            isSet = setDepthGeneratorProperty( purePropIdx, propValue );
        }
        else
        {
            isSet = setCommonProperty( purePropIdx, propValue );
        }
    }

    return isSet;
}

double CvCapture_OpenNI::getCommonProperty( int propIdx )
{
    double propValue = 0;

    switch( propIdx )
    {
    // There is a set of properties that correspond to depth generator by default
    // (is they are pass without particular generator flag). Two reasons of this:
    // 1) We can assume that depth generator is the main one for depth sensor.
    // 2) In the initial vertions of OpenNI integration to OpenCV the value of
    //    flag CV_CAP_OPENNI_DEPTH_GENERATOR was 0 (it isn't zero now).
    case CV_CAP_PROP_OPENNI_GENERATOR_PRESENT :
    case CV_CAP_PROP_FRAME_WIDTH :
    case CV_CAP_PROP_FRAME_HEIGHT :
    case CV_CAP_PROP_FPS :
    case CV_CAP_PROP_OPENNI_FRAME_MAX_DEPTH :
    case CV_CAP_PROP_OPENNI_BASELINE :
    case CV_CAP_PROP_OPENNI_FOCAL_LENGTH :
    case CV_CAP_PROP_OPENNI_REGISTRATION :
        propValue = getDepthGeneratorProperty( propIdx );
        break;
    case CV_CAP_PROP_OPENNI_APPROX_FRAME_SYNC :
        propValue = !approxSyncGrabber.empty() && approxSyncGrabber->isRun() ? 1. : 0.;
        break;
    case CV_CAP_PROP_OPENNI_MAX_BUFFER_SIZE :
        propValue = maxBufferSize;
        break;
    case CV_CAP_PROP_OPENNI_CIRCLE_BUFFER :
        propValue = isCircleBuffer ? 1. : 0.;
        break;
    case CV_CAP_PROP_OPENNI_MAX_TIME_DURATION :
        propValue = maxTimeDuration;
        break;
    default :
    {
        std::stringstream ss;
        ss << "Such parameter (propIdx=" << propIdx << ") isn't supported for getting.\n";
        CV_Error( CV_StsBadArg, ss.str().c_str() );
    }
    }

    return propValue;
}

bool CvCapture_OpenNI::setCommonProperty( int propIdx, double propValue )
{
    bool isSet = false;

    switch( propIdx )
    {
    // There is a set of properties that correspond to depth generator by default
    // (is they are pass without particular generator flag).
    case CV_CAP_PROP_OPENNI_REGISTRATION:
        isSet = setDepthGeneratorProperty( propIdx, propValue );
        break;
    case CV_CAP_PROP_OPENNI_APPROX_FRAME_SYNC :
        if( propValue && depthGenerator.IsValid() && imageGenerator.IsValid() )
        {
            // start synchronization
            if( approxSyncGrabber.empty() )
            {
                approxSyncGrabber = new ApproximateSyncGrabber( context, depthGenerator, imageGenerator, maxBufferSize, isCircleBuffer, maxTimeDuration );
            }
            else
            {
                approxSyncGrabber->finish();

                // update params
                approxSyncGrabber->setMaxBufferSize(maxBufferSize);
                approxSyncGrabber->setIsCircleBuffer(isCircleBuffer);
                approxSyncGrabber->setMaxTimeDuration(maxTimeDuration);
            }
            approxSyncGrabber->start();
        }
        else if( !propValue && !approxSyncGrabber.empty() )
        {
            // finish synchronization
            approxSyncGrabber->finish();
        }
        break;
    case CV_CAP_PROP_OPENNI_MAX_BUFFER_SIZE :
        maxBufferSize = cvRound(propValue);
        if( !approxSyncGrabber.empty() )
            approxSyncGrabber->setMaxBufferSize(maxBufferSize);
        break;
    case CV_CAP_PROP_OPENNI_CIRCLE_BUFFER :
        if( !approxSyncGrabber.empty() )
            approxSyncGrabber->setIsCircleBuffer(isCircleBuffer);
        break;
    case CV_CAP_PROP_OPENNI_MAX_TIME_DURATION :
        maxTimeDuration = cvRound(propValue);
        if( !approxSyncGrabber.empty() )
            approxSyncGrabber->setMaxTimeDuration(maxTimeDuration);
        break;
    default:
    {
        std::stringstream ss;
        ss << "Such parameter (propIdx=" << propIdx << ") isn't supported for setting.\n";
        CV_Error( CV_StsBadArg, ss.str().c_str() );
    }
    }

    return isSet;
}

double CvCapture_OpenNI::getDepthGeneratorProperty( int propIdx )
{
    double propValue = 0;
    if( !depthGenerator.IsValid() )
        return propValue;

    XnMapOutputMode mode;

    switch( propIdx )
    {
    case CV_CAP_PROP_OPENNI_GENERATOR_PRESENT :
        CV_DbgAssert( depthGenerator.IsValid() );
        propValue = 1.;
        break;
    case CV_CAP_PROP_FRAME_WIDTH :
        if( depthGenerator.GetMapOutputMode(mode) == XN_STATUS_OK )
            propValue = mode.nXRes;
        break;
    case CV_CAP_PROP_FRAME_HEIGHT :
        if( depthGenerator.GetMapOutputMode(mode) == XN_STATUS_OK )
            propValue = mode.nYRes;
        break;
    case CV_CAP_PROP_FPS :
        if( depthGenerator.GetMapOutputMode(mode) == XN_STATUS_OK )
            propValue = mode.nFPS;
        break;
    case CV_CAP_PROP_OPENNI_FRAME_MAX_DEPTH :
        propValue = depthGenerator.GetDeviceMaxDepth();
        break;
    case CV_CAP_PROP_OPENNI_BASELINE :
        propValue = baseline;
        break;
    case CV_CAP_PROP_OPENNI_FOCAL_LENGTH :
        propValue = (double)depthFocalLength_VGA;
        break;
    case CV_CAP_PROP_OPENNI_REGISTRATION :
        propValue = depthGenerator.GetAlternativeViewPointCap().IsViewPointAs(imageGenerator) ? 1.0 : 0.0;
        break;
    case CV_CAP_PROP_POS_MSEC :
        propValue = depthGenerator.GetTimestamp();
        break;
    case CV_CAP_PROP_POS_FRAMES :
        propValue = depthGenerator.GetFrameID();
        break;
    default :
    {
        std::stringstream ss;
        ss << "Depth generator does not support such parameter (propIdx=" << propIdx << ") for getting.\n";
        CV_Error( CV_StsBadArg, ss.str().c_str() );
    }
    }

    return propValue;
}

bool CvCapture_OpenNI::setDepthGeneratorProperty( int propIdx, double propValue )
{
    bool isSet = false;

    CV_Assert( depthGenerator.IsValid() );

    switch( propIdx )
    {
    case CV_CAP_PROP_OPENNI_REGISTRATION:
        {
            if( propValue != 0.0 ) // "on"
            {
                // if there isn't image generator (i.e. ASUS XtionPro doesn't have it)
                // then the property isn't avaliable
                if( imageGenerator.IsValid() )
                {
                    if( !depthGenerator.GetAlternativeViewPointCap().IsViewPointAs(imageGenerator) )
                    {
                        if( depthGenerator.GetAlternativeViewPointCap().IsViewPointSupported(imageGenerator) )
                        {
                            XnStatus status = depthGenerator.GetAlternativeViewPointCap().SetViewPoint(imageGenerator);
                            if( status != XN_STATUS_OK )
                                std::cerr << "CvCapture_OpenNI::setDepthGeneratorProperty : " << xnGetStatusString(status) << std::endl;
                            else
                                isSet = true;
                        }
                        else
                            std::cerr << "CvCapture_OpenNI::setDepthGeneratorProperty : Unsupported viewpoint." << std::endl;
                    }
                    else
                        isSet = true;
                }
            }
            else // "off"
            {
                XnStatus status = depthGenerator.GetAlternativeViewPointCap().ResetViewPoint();
                if( status != XN_STATUS_OK )
                    std::cerr << "CvCapture_OpenNI::setDepthGeneratorProperty : " << xnGetStatusString(status) << std::endl;
                else
                    isSet = true;
            }
        }
        break;
    default:
    {
        std::stringstream ss;
        ss << "Depth generator does not support such parameter (propIdx=" << propIdx << ") for setting.\n";
        CV_Error( CV_StsBadArg, ss.str().c_str() );
    }
    }

    return isSet;
}

double CvCapture_OpenNI::getImageGeneratorProperty( int propIdx )
{
    double propValue = 0.;
    if( !imageGenerator.IsValid() )
        return propValue;

    XnMapOutputMode mode;
    switch( propIdx )
    {
    case CV_CAP_PROP_OPENNI_GENERATOR_PRESENT :
        CV_DbgAssert( imageGenerator.IsValid() );
        propValue = 1.;
        break;
    case CV_CAP_PROP_FRAME_WIDTH :
        if( imageGenerator.GetMapOutputMode(mode) == XN_STATUS_OK )
            propValue = mode.nXRes;
        break;
    case CV_CAP_PROP_FRAME_HEIGHT :
        if( imageGenerator.GetMapOutputMode(mode) == XN_STATUS_OK )
            propValue = mode.nYRes;
        break;
    case CV_CAP_PROP_FPS :
        if( imageGenerator.GetMapOutputMode(mode) == XN_STATUS_OK )
            propValue = mode.nFPS;
        break;
    case CV_CAP_PROP_POS_MSEC :
        propValue = imageGenerator.GetTimestamp();
        break;
    case CV_CAP_PROP_POS_FRAMES :
        propValue = imageGenerator.GetFrameID();
        break;
    default :
    {
        std::stringstream ss;
        ss << "Image generator does not support such parameter (propIdx=" << propIdx << ") for getting.\n";
        CV_Error( CV_StsBadArg, ss.str().c_str() );
    }
    }

    return propValue;
}

bool CvCapture_OpenNI::setImageGeneratorProperty( int propIdx, double propValue )
{
    bool isSet = false;
    if( !imageGenerator.IsValid() )
        return isSet;

    switch( propIdx )
    {
    case CV_CAP_PROP_OPENNI_OUTPUT_MODE :
    {
        XnMapOutputMode mode;

        switch( cvRound(propValue) )
        {
        case CV_CAP_OPENNI_VGA_30HZ :
            mode.nXRes = XN_VGA_X_RES;
            mode.nYRes = XN_VGA_Y_RES;
            mode.nFPS = 30;
            break;
        case CV_CAP_OPENNI_SXGA_15HZ :
            mode.nXRes = XN_SXGA_X_RES;
            mode.nYRes = XN_SXGA_Y_RES;
            mode.nFPS = 15;
            break;
        case CV_CAP_OPENNI_SXGA_30HZ :
            mode.nXRes = XN_SXGA_X_RES;
            mode.nYRes = XN_SXGA_Y_RES;
            mode.nFPS = 30;
            break;
        case CV_CAP_OPENNI_QVGA_30HZ :
             mode.nXRes = XN_QVGA_X_RES;
             mode.nYRes = XN_QVGA_Y_RES;
             mode.nFPS = 30;
             break;
        case CV_CAP_OPENNI_QVGA_60HZ :
             mode.nXRes = XN_QVGA_X_RES;
             mode.nYRes = XN_QVGA_Y_RES;
             mode.nFPS = 60;
             break;
        default :
            CV_Error( CV_StsBadArg, "Unsupported image generator output mode.\n");
        }

        XnStatus status = imageGenerator.SetMapOutputMode( mode );
        if( status != XN_STATUS_OK )
            std::cerr << "CvCapture_OpenNI::setImageGeneratorProperty : " << xnGetStatusString(status) << std::endl;
        else
            isSet = true;
        break;
    }
    default:
    {
        std::stringstream ss;
        ss << "Image generator does not support such parameter (propIdx=" << propIdx << ") for setting.\n";
        CV_Error( CV_StsBadArg, ss.str().c_str() );
    }
    }

    return isSet;
}

bool CvCapture_OpenNI::grabFrame()
{
    if( !isOpened() )
        return false;

    bool isGrabbed = false;
    if( !approxSyncGrabber.empty() && approxSyncGrabber->isRun() )
    {
        isGrabbed = approxSyncGrabber->grab( depthMetaData, imageMetaData );
    }
    else
    {
        XnStatus status = context.WaitAndUpdateAll();
        if( status != XN_STATUS_OK )
            return false;

        if( depthGenerator.IsValid() )
            depthGenerator.GetMetaData( depthMetaData );
        if( imageGenerator.IsValid() )
            imageGenerator.GetMetaData( imageMetaData );
        isGrabbed = true;
    }

    return isGrabbed;
}

inline void getDepthMapFromMetaData( const xn::DepthMetaData& depthMetaData, cv::Mat& depthMap, XnUInt64 noSampleValue, XnUInt64 shadowValue )
{
    int cols = depthMetaData.XRes();
    int rows = depthMetaData.YRes();

    depthMap.create( rows, cols, CV_16UC1 );

    const XnDepthPixel* pDepthMap = depthMetaData.Data();

    // CV_Assert( sizeof(unsigned short) == sizeof(XnDepthPixel) );
    memcpy( depthMap.data, pDepthMap, cols*rows*sizeof(XnDepthPixel) );

    cv::Mat badMask = (depthMap == (double)noSampleValue) | (depthMap == (double)shadowValue) | (depthMap == 0);

    // mask the pixels with invalid depth
    depthMap.setTo( cv::Scalar::all( CvCapture_OpenNI::INVALID_PIXEL_VAL ), badMask );
}

IplImage* CvCapture_OpenNI::retrieveDepthMap()
{
    if( !depthMetaData.Data() )
        return 0;

    getDepthMapFromMetaData( depthMetaData, outputMaps[CV_CAP_OPENNI_DEPTH_MAP].mat, noSampleValue, shadowValue );

    return outputMaps[CV_CAP_OPENNI_DEPTH_MAP].getIplImagePtr();
}

IplImage* CvCapture_OpenNI::retrievePointCloudMap()
{
    if( !depthMetaData.Data() )
        return 0;

    cv::Mat depth;
    getDepthMapFromMetaData( depthMetaData, depth, noSampleValue, shadowValue );

    const int badPoint = INVALID_PIXEL_VAL;
    const float badCoord = INVALID_COORDINATE_VAL;
    int cols = depthMetaData.XRes(), rows = depthMetaData.YRes();
    cv::Mat pointCloud_XYZ( rows, cols, CV_32FC3, cv::Scalar::all(badPoint) );

    cv::Ptr<XnPoint3D> proj = new XnPoint3D[cols*rows];
    cv::Ptr<XnPoint3D> real = new XnPoint3D[cols*rows];
    for( int y = 0; y < rows; y++ )
    {
        for( int x = 0; x < cols; x++ )
        {
            int ind = y*cols+x;
            proj[ind].X = (float)x;
            proj[ind].Y = (float)y;
            proj[ind].Z = depth.at<unsigned short>(y, x);
        }
    }
    depthGenerator.ConvertProjectiveToRealWorld(cols*rows, proj, real);

    for( int y = 0; y < rows; y++ )
    {
        for( int x = 0; x < cols; x++ )
        {
            // Check for invalid measurements
            if( depth.at<unsigned short>(y, x) == badPoint ) // not valid
                pointCloud_XYZ.at<cv::Point3f>(y,x) = cv::Point3f( badCoord, badCoord, badCoord );
            else
            {
                int ind = y*cols+x;
                pointCloud_XYZ.at<cv::Point3f>(y,x) = cv::Point3f( real[ind].X*0.001f, real[ind].Y*0.001f, real[ind].Z*0.001f); // from mm to meters
            }
        }
    }

    outputMaps[CV_CAP_OPENNI_POINT_CLOUD_MAP].mat = pointCloud_XYZ;

    return outputMaps[CV_CAP_OPENNI_POINT_CLOUD_MAP].getIplImagePtr();
}

static void computeDisparity_32F( const xn::DepthMetaData& depthMetaData, cv::Mat& disp, XnDouble baseline, XnUInt64 F,
                           XnUInt64 noSampleValue, XnUInt64 shadowValue )
{
    cv::Mat depth;
    getDepthMapFromMetaData( depthMetaData, depth, noSampleValue, shadowValue );
    CV_Assert( depth.type() == CV_16UC1 );


    // disparity = baseline * F / z;

    float mult = (float)(baseline /*mm*/ * F /*pixels*/);

    disp.create( depth.size(), CV_32FC1);
    disp = cv::Scalar::all( CvCapture_OpenNI::INVALID_PIXEL_VAL );
    for( int y = 0; y < disp.rows; y++ )
    {
        for( int x = 0; x < disp.cols; x++ )
        {
            unsigned short curDepth = depth.at<unsigned short>(y,x);
            if( curDepth != CvCapture_OpenNI::INVALID_PIXEL_VAL )
                disp.at<float>(y,x) = mult / curDepth;
        }
    }
}

IplImage* CvCapture_OpenNI::retrieveDisparityMap()
{
    if( !depthMetaData.Data() )
        return 0;

    cv::Mat disp32;
    computeDisparity_32F( depthMetaData, disp32, baseline, depthFocalLength_VGA, noSampleValue, shadowValue );

    disp32.convertTo( outputMaps[CV_CAP_OPENNI_DISPARITY_MAP].mat, CV_8UC1 );

    return outputMaps[CV_CAP_OPENNI_DISPARITY_MAP].getIplImagePtr();
}

IplImage* CvCapture_OpenNI::retrieveDisparityMap_32F()
{
    if( !depthMetaData.Data() )
        return 0;

    computeDisparity_32F( depthMetaData, outputMaps[CV_CAP_OPENNI_DISPARITY_MAP_32F].mat, baseline, depthFocalLength_VGA, noSampleValue, shadowValue );

    return outputMaps[CV_CAP_OPENNI_DISPARITY_MAP_32F].getIplImagePtr();
}

IplImage* CvCapture_OpenNI::retrieveValidDepthMask()
{
    if( !depthMetaData.Data() )
        return 0;

    cv::Mat depth;
    getDepthMapFromMetaData( depthMetaData, depth, noSampleValue, shadowValue );

    outputMaps[CV_CAP_OPENNI_VALID_DEPTH_MASK].mat = depth != CvCapture_OpenNI::INVALID_PIXEL_VAL;

    return outputMaps[CV_CAP_OPENNI_VALID_DEPTH_MASK].getIplImagePtr();
}

inline void getBGRImageFromMetaData( const xn::ImageMetaData& imageMetaData, cv::Mat& bgrImage )
{
    if( imageMetaData.PixelFormat() != XN_PIXEL_FORMAT_RGB24 )
        CV_Error( CV_StsUnsupportedFormat, "Unsupported format of grabbed image\n" );

    cv::Mat rgbImage( imageMetaData.YRes(), imageMetaData.XRes(), CV_8UC3 );
    const XnRGB24Pixel* pRgbImage = imageMetaData.RGB24Data();

    // CV_Assert( 3*sizeof(uchar) == sizeof(XnRGB24Pixel) );
    memcpy( rgbImage.data, pRgbImage, rgbImage.total()*sizeof(XnRGB24Pixel) );
    cv::cvtColor( rgbImage, bgrImage, CV_RGB2BGR );
}

IplImage* CvCapture_OpenNI::retrieveBGRImage()
{
    if( !imageMetaData.Data() )
        return 0;

    getBGRImageFromMetaData( imageMetaData, outputMaps[CV_CAP_OPENNI_BGR_IMAGE].mat );

    return outputMaps[CV_CAP_OPENNI_BGR_IMAGE].getIplImagePtr();
}

IplImage* CvCapture_OpenNI::retrieveGrayImage()
{
    if( !imageMetaData.Data() )
        return 0;

    CV_Assert( imageMetaData.BytesPerPixel() == 3 ); // RGB

    cv::Mat rgbImage;
    getBGRImageFromMetaData( imageMetaData, rgbImage );
    cv::cvtColor( rgbImage, outputMaps[CV_CAP_OPENNI_GRAY_IMAGE].mat, CV_BGR2GRAY );

    return outputMaps[CV_CAP_OPENNI_GRAY_IMAGE].getIplImagePtr();
}

IplImage* CvCapture_OpenNI::retrieveFrame( int outputType )
{
    IplImage* image = 0;
    CV_Assert( outputType < outputMapsTypesCount && outputType >= 0);

    if( outputType == CV_CAP_OPENNI_DEPTH_MAP )
    {
        image = retrieveDepthMap();
    }
    else if( outputType == CV_CAP_OPENNI_POINT_CLOUD_MAP )
    {
        image = retrievePointCloudMap();
    }
    else if( outputType == CV_CAP_OPENNI_DISPARITY_MAP )
    {
        image = retrieveDisparityMap();
    }
    else if( outputType == CV_CAP_OPENNI_DISPARITY_MAP_32F )
    {
        image = retrieveDisparityMap_32F();
    }
    else if( outputType == CV_CAP_OPENNI_VALID_DEPTH_MASK )
    {
        image = retrieveValidDepthMask();
    }
    else if( outputType == CV_CAP_OPENNI_BGR_IMAGE )
    {
        image = retrieveBGRImage();
    }
    else if( outputType == CV_CAP_OPENNI_GRAY_IMAGE )
    {
        image = retrieveGrayImage();
    }

    return image;
}


CvCapture* cvCreateCameraCapture_OpenNI( int index )
{
    CvCapture_OpenNI* capture = new CvCapture_OpenNI( index );

    if( capture->isOpened() )
        return capture;

    delete capture;
    return 0;
}

CvCapture* cvCreateFileCapture_OpenNI( const char* filename )
{
    CvCapture_OpenNI* capture = new CvCapture_OpenNI( filename );

    if( capture->isOpened() )
        return capture;

    delete capture;
    return 0;
}

#endif<|MERGE_RESOLUTION|>--- conflicted
+++ resolved
@@ -44,11 +44,7 @@
 
 #ifdef HAVE_OPENNI
 
-<<<<<<< HEAD
-#if TBB_INTERFACE_VERSION < 5000
-=======
 #if defined TBB_INTERFACE_VERSION && TBB_INTERFACE_VERSION < 5000
->>>>>>> f4e33ea0
 # undef HAVE_TBB
 #endif
 
