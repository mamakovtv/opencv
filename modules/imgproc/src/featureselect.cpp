--- conflicted
+++ resolved
@@ -547,38 +547,4 @@
     }
 }
 
-<<<<<<< HEAD
-void cv::goodFeaturesToTrack( InputArray _image, OutputArray _corners,
-                              int maxCorners, double qualityLevel, double minDistance,
-                              InputArray _mask, int blockSize,
-                              bool useHarrisDetector, double harrisK )
-{
-    cv::goodFeaturesToTrack(_image, _corners, maxCorners, qualityLevel, minDistance,
-                              _mask, blockSize, 3, useHarrisDetector,  harrisK );
-}
-=======
-CV_IMPL void
-cvGoodFeaturesToTrack( const void* _image, void*, void*,
-                       CvPoint2D32f* _corners, int *_corner_count,
-                       double quality_level, double min_distance,
-                       const void* _maskImage, int block_size,
-                       int use_harris, double harris_k )
-{
-    cv::Mat image = cv::cvarrToMat(_image), mask;
-    std::vector<cv::Point2f> corners;
-
-    if( _maskImage )
-        mask = cv::cvarrToMat(_maskImage);
-
-    CV_Assert( _corners && _corner_count );
-    cv::goodFeaturesToTrack( image, corners, *_corner_count, quality_level,
-        min_distance, mask, block_size, use_harris != 0, harris_k );
-
-    size_t i, ncorners = corners.size();
-    for( i = 0; i < ncorners; i++ )
-        _corners[i] = cvPoint2D32f(corners[i]);
-    *_corner_count = (int)ncorners;
-}
-
->>>>>>> bfb10d74
 /* End of file. */